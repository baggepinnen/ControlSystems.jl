"""
    pole(sys)

Compute the poles of system `sys`."""
pole(sys::AbstractStateSpace) = eigvalsnosort(sys.A)
pole(sys::SisoTf) = error("pole is not implemented for type $(typeof(sys))")

# Seems to have a lot of rounding problems if we run the full thing with sisorational,
# converting to zpk before works better in the cases I have tested.
pole(sys::TransferFunction) = pole(zpk(sys))

function pole(sys::TransferFunction{<:TimeEvolution,SisoZpk{T,TR}}) where {T, TR}
    # With right TR, this code works for any SisoTf

    # Calculate least common denominator of the minors,
    # i.e. something like least common multiple of the pole-polynomials
    individualpoles = [map(pole, sys.matrix)...;]
    lcmpoles = TR[]
    for poles = minorpoles(sys.matrix)
        # Poles have to be equal to existing poles for the individual transfer functions and this
        # calculation probably is more precise than the full. Seems to work better at least.
        for i = 1:length(poles)
            idx = argmin(map(abs, individualpoles .- poles[i]))
            poles[i] = individualpoles[idx]
        end
        for pole = lcmpoles
            idx = findfirst(poles .≈ pole)
            if idx != nothing
                deleteat!(poles, idx)
            end
        end
        append!(lcmpoles, poles)
    end

    return lcmpoles
end

"""
    minorpoles(sys)

Compute the poles of all minors of the system."""
# TODO: Improve implementation, should be more efficient ways.
# Calculates the same minors several times in some cases.
function minorpoles(sys::Matrix{SisoZpk{T, TR}}) where {T, TR}
    minors = Array{TR,1}[]
    ny, nu = size(sys)
    if ny == nu == 1
        push!(minors, pole(sys[1, 1]))
    elseif ny == nu
        push!(minors, pole(det(sys)))
        for i = 1:ny
            for j = 1:nu
                newmat = sys[1:end .!=i, 1:end .!= j]
                append!(minors, minorpoles(newmat))
            end
        end
    elseif ny < nu
        for i = 1:nu
            newmat = sys[1:end, 1:end .!= i]
            append!(minors, minorpoles(newmat))
        end
    else
        for i = 1:ny
            newmat = sys[1:end .!= i, 1:end]
            append!(minors, minorpoles(newmat))
        end
    end
    return minors
end

"""
    det(sys)

Compute the determinant of the Matrix `sys` of SisoTf systems, returns a SisoTf system."""
# TODO: improve this implementation, should be more efficient ones
function det(sys::Matrix{S}) where {S<:SisoZpk}
    ny, nu = size(sys)
    ny == nu || throw(ArgumentError("sys matrix is not square"))
    if ny == 1
        return sys[1, 1]
    end
    tot = zero(S)
    sign = -1
    for i = 1:ny
        sign = -sign
        tot += sign * sys[i, 1] * det(sys[1:end .!= i, 2:end])
    end
    return tot
end

"""
    dcgain(sys)

Compute the dcgain of system `sys`.

equal to G(0) for continuous-time systems and G(1) for discrete-time systems."""
function dcgain(sys::LTISystem)
    return iscontinuous(sys) ? evalfr(sys, 0) : evalfr(sys, 1)
end

"""
    markovparam(sys, n)

Compute the `n`th markov parameter of state-space system `sys`. This is defined
as the following:

`h(0) = D`

`h(n) = C*A^(n-1)*B`"""
function markovparam(sys::AbstractStateSpace, n::Integer)
    n < 0 && error("n must be >= 0")
    return n == 0 ? sys.D : sys.C * sys.A^(n-1) * sys.B
end

"""
    z, p, k = zpkdata(sys)

Compute the zeros, poles, and gains of system `sys`.

### Returns
`z` : Matrix{Vector{ComplexF64}}, (ny x nu)

`p` : Matrix{Vector{ComplexF64}}, (ny x nu)

`k` : Matrix{Float64}, (ny x nu)"""
function zpkdata(sys::LTISystem)
    G = convert(TransferFunction{typeof(timeevol(sys)),SisoZpk}, sys)

    zs = map(x -> x.z, G.matrix)
    ps = map(x -> x.p, G.matrix)
    ks = map(x -> x.k, G.matrix)

    return zs, ps, ks
end

"""
    Wn, zeta, ps = damp(sys)

Compute the natural frequencies, `Wn`, and damping ratios, `zeta`, of the
poles, `ps`, of `sys`"""
function damp(sys::LTISystem)
    ps = pole(sys)
    if isdiscrete(sys)
        ps = log.(complex.(ps))/sys.Ts
    end
    Wn = abs.(ps)
    order = sortperm(Wn; by=z->(abs(z), real(z), imag(z)))
    Wn = Wn[order]
    ps = ps[order]
    ζ = -cos.(angle.(ps))
    return Wn, ζ, ps
end

"""
    dampreport(sys)

Display a report of the poles, damping ratio, natural frequency, and time
constant of the system `sys`"""
function dampreport(io::IO, sys::LTISystem)
    Wn, zeta, ps = damp(sys)
    t_const = 1 ./ (Wn.*zeta)
    header =
    ("|        Pole        |   Damping     |   Frequency   |   Frequency   | Time Constant |\n"*
     "|                    |    Ratio      |   (rad/sec)   |     (Hz)      |     (sec)     |\n"*
     "+--------------------+---------------+---------------+---------------+---------------+")
    println(io, header)
    if all(isreal, ps)
        for i=eachindex(ps)
            p, z, w, t = ps[i], zeta[i], Wn[i], t_const[i]
<<<<<<< HEAD
            Printf.@printf(io, "|  %-13.4g|  %-13.4g|  %-13.4g|  %-13.4g|  %-13.4g|\n", real(p), z, w, w/(2π), t)
=======
            Printf.@printf(io, "| %-+18.3g |  %-13.3g|  %-13.3g|  %-13.3g|  %-13.3g|\n", real(p), z, w, w/(2π), t)
>>>>>>> b4e8c933
        end
    elseif numeric_type(sys) <: Real # real-coeff system with complex conj. poles
        for i=eachindex(ps)
            p, z, w, t = ps[i], zeta[i], Wn[i], t_const[i]
            imag(p) < 0 && (continue) # use only the positive complex pole to print with the ± operator
            if imag(p) == 0 # no ± operator for real pole
                Printf.@printf(io, "| %-+18.3g |  %-13.3g|  %-13.3g|  %-13.3g|  %-13.3g|\n", real(p), z, w, w/(2π), t)
            else
                Printf.@printf(io, "| %-+7.3g ± %6.3gim |  %-13.3g|  %-13.3g|  %-13.3g|  %-13.3g|\n", real(p), imag(p), z, w, w/(2π), t)
            end
        end
    else # complex-coeff system
        for i=eachindex(ps)
            p, z, w, t = ps[i], zeta[i], Wn[i], t_const[i]
<<<<<<< HEAD
            Printf.@printf(io, "|  %-13.4g|  %-13.4g|  %-13.4g|  %-13.4g|  %-13.4g|\n", real(p), z, w, w/(2π), t)
            Printf.@printf(io, "|  %-+11.3gim|               |               |               |               |\n", imag(p))
=======
            Printf.@printf(io, "| %-+7.3g  %+7.3gim |  %-13.3g|  %-13.3g|  %-13.3g|  %-13.3g|\n", real(p), imag(p), z, w, w/(2π), t)
>>>>>>> b4e8c933
        end
    end
end
dampreport(sys::LTISystem) = dampreport(stdout, sys)


"""
    tzero(sys)

Compute the invariant zeros of the system `sys`. If `sys` is a minimal
realization, these are also the transmission zeros."""
function tzero(sys::TransferFunction)
    if issiso(sys)
        return tzero(sys.matrix[1,1])
    else
        return tzero(ss(sys))
    end
end

# Implements the algorithm described in:
# Emami-Naeini, A. and P. Van Dooren, "Computation of Zeros of Linear
# Multivariable Systems," Automatica, 18 (1982), pp. 415–430.
#
# Note that this returns either Vector{ComplexF32} or Vector{Float64}
tzero(sys::AbstractStateSpace) = tzero(sys.A, sys.B, sys.C, sys.D)
# Make sure everything is BlasFloat
function tzero(A::AbstractMatrix, B::AbstractMatrix, C::AbstractMatrix, D::AbstractMatrix)
    T = promote_type(eltype(A), eltype(B), eltype(C), eltype(D))
    A2, B2, C2, D2, _ = promote(A,B,C,D, fill(zero(T)/one(T),0,0)) # If Int, we get Float64
    tzero(A2, B2, C2, D2)
end
function tzero(A::AbstractMatrix{T}, B::AbstractMatrix{T}, C::AbstractMatrix{T}, D::AbstractMatrix{T}) where {T <: Union{AbstractFloat,Complex{<:AbstractFloat}}#= For eps(T) =#}
    # Balance the system
    A, B, C = balance_statespace(A, B, C)

    # Compute a good tolerance
    meps = 10*eps(real(T))*norm([A B; C D])

    # Step 1:
    A_r, B_r, C_r, D_r = reduce_sys(A, B, C, D, meps)

    # Step 2: (conjugate transpose should be avoided since single complex zeros get conjugated)
    A_rc, B_rc, C_rc, D_rc = reduce_sys(transpose(A_r), transpose(C_r), transpose(B_r), transpose(D_r), meps)
    if isempty(A)   return complex(T)[]    end

    # Step 3:
    # Compress cols of [C D] to [0 Df]
    mat = [C_rc D_rc]
    # To ensure type-stability, we have to annote the type here, as qrfact
    # returns many different types.
    W = qr(mat').Q
    W = reverse(W, dims=2)
    mat = mat*W
    if fastrank(mat', meps) > 0
        nf = size(A_rc, 1)
        m = size(D_rc, 2)
        Af = ([A_rc B_rc] * W)[1:nf, 1:nf]
        Bf = ([Matrix{T}(I, nf, nf) zeros(nf, m)] * W)[1:nf, 1:nf]
        zs = eigvalsnosort(Af, Bf)
        _fix_conjugate_pairs!(zs) # Generalized eigvals does not return exact conj. pairs
    else
        zs = complex(T)[]
    end
    return zs
end


"""
Implements REDUCE in the Emami-Naeini & Van Dooren paper. Returns transformed
A, B, C, D matrices. These are empty if there are no zeros.
"""
function reduce_sys(A::AbstractMatrix, B::AbstractMatrix, C::AbstractMatrix, D::AbstractMatrix, meps::AbstractFloat)
    T = promote_type(eltype(A), eltype(B), eltype(C), eltype(D))
    Cbar, Dbar = C, D
    if isempty(A)
        return A, B, C, D
    end
    while true
        # Compress rows of D
        U = qr(D).Q
        D = U'D
        C = U'C
        sigma = fastrank(D, meps)
        Cbar = C[1:sigma, :]
        Dbar = D[1:sigma, :]
        Ctilde = C[(1 + sigma):end, :]
        if sigma == size(D, 1)
            break
        end

        # Compress columns of Ctilde
        V = qr(Ctilde').Q
        V = reverse(V,dims=2)
        Sj = Ctilde*V
        rho = fastrank(Sj', meps)
        nu = size(Sj, 2) - rho

        if rho == 0
            break
        elseif nu == 0
            # System has no zeros, return empty matrices
            A = B = Cbar = Dbar = Matrix{T}(undef, 0,0)
            break
        end
        # Update System
        n, m = size(B)
        Vm = [V zeros(T, n, m); zeros(T, m, n) Matrix{T}(I, m, m)]
        if sigma > 0
            M = [A B; Cbar Dbar]
            Vs = [V' zeros(T, n, sigma) ; zeros(T, sigma, n) Matrix{T}(I, sigma, sigma)]
        else
            M = [A B]
            Vs = V'
        end
        sigma, rho, nu
        M = Vs * M * Vm
        A = M[1:nu, 1:nu]
        B = M[1:nu, (nu + rho + 1):end]
        C = M[(nu + 1):end, 1:nu]
        D = M[(nu + 1):end,  (nu + rho + 1):end]
    end
    return A, B, Cbar, Dbar
end

# Determine the number of non-zero rows, with meps as a tolerance. For an
# upper-triangular matrix, this is a good proxy for determining the row-rank.
function fastrank(A::AbstractMatrix, meps::Real)
    n, m = size(A)
    if n*m == 0     return 0    end
    norms = Vector{real(eltype(A))}(undef, n)
    for i = 1:n
        norms[i] = norm(A[i, :])
    end
    mrank = sum(norms .> meps)
    return mrank
end

"""
`ωgₘ, gₘ, ωϕₘ, ϕₘ = margin{S<:Real}(sys::LTISystem, w::AbstractVector{S}; full=false, allMargins=false)`

returns frequencies for gain margins, gain margins, frequencies for phase margins, phase margins

If `!allMargins`, return only the smallest margin

If `full` return also `fullPhase`

"""
function margin(sys::LTISystem, w::AbstractVector{<:Real}; full=false, allMargins=false)
    ny, nu = size(sys)

    if allMargins
        wgm         = Array{Array{numeric_type(sys),1}}(undef, ny,nu)
        gm          = Array{Array{numeric_type(sys),1}}(undef, ny,nu)
        wpm         = Array{Array{numeric_type(sys),1}}(undef, ny,nu)
        pm          = Array{Array{numeric_type(sys),1}}(undef, ny,nu)
        fullPhase   = Array{Array{numeric_type(sys),1}}(undef, ny,nu)
    else
        wgm         = Array{numeric_type(sys),2}(undef, ny, nu)
        gm          = Array{numeric_type(sys),2}(undef, ny, nu)
        wpm         = Array{numeric_type(sys),2}(undef, ny, nu)
        pm          = Array{numeric_type(sys),2}(undef, ny, nu)
        fullPhase   = Array{numeric_type(sys),2}(undef, ny, nu)
    end
    for j=1:nu
        for i=1:ny
            wgm[i,j], gm[i,j], wpm[i,j], pm[i,j], fullPhase[i,j] = sisomargin(sys[i,j], w, full=true, allMargins=allMargins)
        end
    end
    if full
        wgm, gm, wpm, pm, fullPhase
    else
        wgm, gm, wpm, pm
    end
end

"""
`ωgₘ, gₘ, ωϕₘ, ϕₘ = sisomargin{S<:Real}(sys::LTISystem, w::AbstractVector{S}; full=false, allMargins=false)`

returns frequencies for gain margins, gain margins, frequencies for phase margins, phase margins
"""
function sisomargin(sys::LTISystem, w::AbstractVector{<:Real}; full=false, allMargins=false)
    ny, nu = size(sys)
    if ny !=1 || nu != 1
        error("System must be SISO, use `margin` instead")
    end
    mag, phase, w = bode(sys, w)
    wgm, = _allPhaseCrossings(w, phase)
    gm = similar(wgm)
    for i = eachindex(wgm)
        gm[i] = 1 ./ abs(freqresp(sys,[wgm[i]])[1][1])
    end
    wpm, fi = _allGainCrossings(w, mag)
    pm = similar(wpm)
    for i = eachindex(wpm)
        pm[i] = mod(rad2deg(angle(freqresp(sys,[wpm[i]])[1][1])),360)-180
    end
    if !allMargins #Only output the smallest margins
        gm, idx = findmin([gm;Inf])
        wgm = [wgm;NaN][idx]
        fi = [fi;NaN][idx]
        pm, idx = findmin([abs.(pm);Inf])
        wpm = [wpm;NaN][idx]
        if full
            if !isnan(fi) #fi may be NaN, fullPhase is a scalar
                fullPhase = interpolate(fi, phase)
            else
                fullPhase = NaN
            end
        end
    else
        if full #We know that all values are defined and fullPhase is a vector
            fullPhase = interpolate(fi, phase)
        end
    end
    if full
        wgm, gm, wpm, pm, fullPhase
    else
        wgm, gm, wpm, pm
    end
end
margin(system::LTISystem; kwargs...) =
margin(system, _default_freq_vector(system, Val{:bode}()); kwargs...)
#margin(sys::LTISystem, args...) = margin(LTISystem[sys], args...)

# Interpolate the values in "list" given the floating point "index" fi
function interpolate(fi, list)
    fif = floor.(Integer, fi)
    fic = ceil.(Integer, fi)
    list[fif]+mod.(fi,1).*(list[fic]-list[fif])
end

function _allGainCrossings(w, mag)
    _findCrossings(w,mag.>1,mag.-1)
end

function _allPhaseCrossings(w, phase)
    #Calculate numer of times real axis is crossed on negative side
    n =  Vector{eltype(w)}(undef, length(w)) #Nbr of crossed
    ph = Vector{eltype(w)}(undef, length(w)) #Residual
    for i = eachindex(w) #Found no easier way to do this
        n[i], ph[i] = fldmod(phase[i]+180,360)#+180
    end
    _findCrossings(w, n, ph)
end

function _findCrossings(w, n, res)
    wcross = Vector{eltype(w)}()
    tcross = Vector{eltype(w)}()
    for i in 1:(length(w)-1)
        if res[i] == 0
            wcross = [wcross; w[i]]
            tcross = [tcross; i]
        elseif n[i] != n[i+1]
            #Interpolate to approximate crossing
            t = res[i]/(res[i]-res[i+1])
            tcross = [tcross; i+t]
            wt = w[i]+t*(w[i+1]-w[i])
            wcross = [wcross; wt]
        end
    end
    if res[end] == 0 #Special case if multiple points
        wcross = [wcross; w[end]]
        tcross = [tcross; length(w)]
    end
    wcross, tcross
end

"""
    dₘ = delaymargin(G::LTISystem)

Only supports SISO systems"""
function delaymargin(G::LTISystem)
    # Phase margin in radians divided by cross-over frequency in rad/s.
    if G.nu + G.ny > 2
        error("delaymargin only supports SISO systems")
    end
    m     = margin(G,allMargins=true)
    ϕₘ, i = findmin(m[4])
    ϕₘ   *= π/180
    ωϕₘ   = m[3][i]
    dₘ    = ϕₘ/ωϕₘ
    if isdiscrete(G)
        dₘ /= G.Ts # Give delay margin in number of sample times, as matlab does
    end
    dₘ
end

function robust_minreal(G, args...; kwargs...)
    try
        return minreal(G, args...; kwargs...)
    catch
        return G
    end
end

"""
    S, PS, CS, T = gangoffour(P, C; minimal=true)
    gangoffour(P::AbstractVector, C::AbstractVector; minimal=true)

Given a transfer function describing the plant `P` and a transfer function describing the controller `C`, computes the four transfer functions in the Gang-of-Four.

- `S = 1/(1+PC)` Sensitivity function
- `PS = P/(1+PC)` Load disturbance to measurement signal
- `CS = C/(1+PC)` Measurement noise to control signal
- `T = PC/(1+PC)` Complementary sensitivity function

Only supports SISO systems
"""
function gangoffour(P::LTISystem, C::LTISystem; minimal=true)
    if !issiso(P) || !issiso(C)
        error("gangoffour only supports SISO systems")
    end
    minfun = minimal ? robust_minreal : identity
    S = feedback(1, P*C)    |> minfun
    PS = feedback(P, C)     |> minfun
    CS = feedback(C, P)     |> minfun
    T = feedback(P*C, 1)    |> minfun
    return S, PS, CS, T
end

"""
    S, PS, CS, T, RY, RU, RE = gangofseven(P,C,F)

Given transfer functions describing the Plant `P`, the controller `C` and a feed forward block `F`,
computes the four transfer functions in the Gang-of-Four and the transferfunctions corresponding to the feed forward.

`S = 1/(1+PC)` Sensitivity function

`PS = P/(1+PC)`

`CS = C/(1+PC)`

`T = PC/(1+PC)` Complementary sensitivity function

`RY = PCF/(1+PC)`

`RU = CF/(1+P*C)`

`RE = F/(1+P*C)`

Only supports SISO systems"""
function gangofseven(P::TransferFunction, C::TransferFunction, F::TransferFunction)
    if !issiso(P) || !issiso(C) || !issiso(F)
        error("gangofseven only supports SISO systems")
    end
    S, PS, CS, T = gangoffour(P,C)
    RY = T*F
    RU = N*F
    RE = S*F
    return S, PS, CS, T, RY, RU, RE
end<|MERGE_RESOLUTION|>--- conflicted
+++ resolved
@@ -167,11 +167,7 @@
     if all(isreal, ps)
         for i=eachindex(ps)
             p, z, w, t = ps[i], zeta[i], Wn[i], t_const[i]
-<<<<<<< HEAD
-            Printf.@printf(io, "|  %-13.4g|  %-13.4g|  %-13.4g|  %-13.4g|  %-13.4g|\n", real(p), z, w, w/(2π), t)
-=======
             Printf.@printf(io, "| %-+18.3g |  %-13.3g|  %-13.3g|  %-13.3g|  %-13.3g|\n", real(p), z, w, w/(2π), t)
->>>>>>> b4e8c933
         end
     elseif numeric_type(sys) <: Real # real-coeff system with complex conj. poles
         for i=eachindex(ps)
@@ -186,12 +182,7 @@
     else # complex-coeff system
         for i=eachindex(ps)
             p, z, w, t = ps[i], zeta[i], Wn[i], t_const[i]
-<<<<<<< HEAD
-            Printf.@printf(io, "|  %-13.4g|  %-13.4g|  %-13.4g|  %-13.4g|  %-13.4g|\n", real(p), z, w, w/(2π), t)
-            Printf.@printf(io, "|  %-+11.3gim|               |               |               |               |\n", imag(p))
-=======
             Printf.@printf(io, "| %-+7.3g  %+7.3gim |  %-13.3g|  %-13.3g|  %-13.3g|  %-13.3g|\n", real(p), imag(p), z, w, w/(2π), t)
->>>>>>> b4e8c933
         end
     end
 end
