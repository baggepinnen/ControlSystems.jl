--- conflicted
+++ resolved
@@ -481,15 +481,6 @@
 - `N = C/(1+PC)`
 - `T = PC/(1+PC)` Complementary sensitivity function
 
-<<<<<<< HEAD
-`D = P/(1+PC)`
-
-`N = C/(1+PC)`
-
-`T = PC/(1+PC)` Complementary sensitivity function
-
-=======
->>>>>>> 836d54d5
 Only supports SISO systems
 """
 function gangoffour(P::LTISystem,C::LTISystem; minimal=true)
