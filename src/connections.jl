# Model interconnections

"""
    series(sys1::LTISystem, sys2::LTISystem)

Connect systems in series, equivalent to `sys2*sys1`
"""
series(sys1::LTISystem, sys2::LTISystem) = sys2*sys1

"""
    parallel(sys1::LTISystem, sys2::LTISystem)

Connect systems in parallel, equivalent to `sys2+sys1`
"""
parallel(sys1::LTISystem, sys2::LTISystem) = sys1 + sys2

append() = LTISystem[]
"""
    append(systems::StateSpace...), append(systems::TransferFunction...)

Append systems in block diagonal form
"""
function append(systems::(ST where ST<:AbstractStateSpace)...)
    ST = promote_type(typeof.(systems)...)
    timeevol = common_timeevol(systems...)
    A = blockdiag([s.A for s in systems]...)
    B = blockdiag([s.B for s in systems]...)
    C = blockdiag([s.C for s in systems]...)
    D = blockdiag([s.D for s in systems]...)
    return ST(A, B, C, D, timeevol)
end

function append(systems::TransferFunction...)
    timeevol = common_timeevol(systems...)
    mat = blockdiag([s.matrix for s in systems]...)
    return TransferFunction(mat, timeevol)
end

append(systems::LTISystem...) = append(promote(systems...)...)


function Base.vcat(systems::DelayLtiSystem...)
    P = vcat_1([sys.P for sys in systems]...) # See PartitionedStateSpace
    Tau = vcat([sys.Tau for sys in systems]...)
    return DelayLtiSystem(P, Tau)
end

function Base.hcat(systems::DelayLtiSystem...)
    P = hcat_1([sys.P for sys in systems]...)  # See PartitionedStateSpace
    Tau = vcat([sys.Tau for sys in systems]...)
    return DelayLtiSystem(P, Tau)
end


function Base.vcat(systems::ST...) where ST <: AbstractStateSpace
    # Perform checks
    nu = systems[1].nu
    if !all(s.nu == nu for s in systems)
        error("All systems must have same input dimension")
    end
    A = blockdiag([s.A for s in systems]...)
    B = vcat([s.B for s in systems]...)
    C = blockdiag([s.C for s in systems]...)
    D = vcat([s.D for s in systems]...)
    timeevol = common_timeevol(systems...)
    return ST(A, B, C, D, timeevol)
end

function Base.vcat(systems::TransferFunction...)
    # Perform checks
    nu = systems[1].nu
    if !all(s.nu == nu for s in systems)
        error("All systems must have same input dimension")
    end
    timeevol = common_timeevol(systems...)
    mat = vcat([s.matrix for s in systems]...)

    return TransferFunction(mat, timeevol)
end

Base.vcat(systems::LTISystem...) = vcat(promote(systems...)...)

function Base.hcat(systems::ST...) where ST <: AbstractStateSpace
    # Perform checks
    ny = systems[1].ny
    if !all(s.ny == ny for s in systems)
        error("All systems must have same output dimension")
    end
    timeevol = common_timeevol(systems...)
    A = blockdiag([s.A for s in systems]...)
    B = blockdiag([s.B for s in systems]...)
    C = hcat([s.C for s in systems]...)
    D = hcat([s.D for s in systems]...)

    return ST(A, B, C, D, timeevol)
end

function Base.hcat(systems::TransferFunction...)
    # Perform checks
    ny = systems[1].ny
    if !all(s.ny == ny for s in systems)
        error("All systems must have same output dimension")
    end
    timeevol = common_timeevol(systems...)
    mat = hcat([s.matrix for s in systems]...)

    return TransferFunction(mat, timeevol)
end

Base.hcat(systems::LTISystem...) = hcat(promote(systems...)...)

function Base._cat_t(::Val{1}, T::Type{<:LTISystem}, X...)
        vcat(convert.(T, X)...)
end

function Base._cat_t(::Val{2}, T::Type{<:LTISystem}, X...)
        hcat(convert.(T, X)...)
end

# Used in typed_hvcat
function Base.typed_hcat(::Type{T}, X...) where {T<:LTISystem}
    hcat(convert.(T, X)...)
end
# Ambiguity
Base.typed_hcat(::Type{S}, X::Number...) where {S<:LTISystem} = hcat(convert.(S, X)...)
Base.typed_hcat(::Type{S}, X::Union{AbstractArray{<:Number,1}, AbstractArray{<:Number,2}}...) where {S<:LTISystem} = hcat(convert.(S, X)...)

# Catch special cases where inv(sys) might not be possible after promotion, like improper tf
function /(sys1::Union{StateSpace,AbstractStateSpace}, sys2::LTISystem)
    sys1new, sys2new = promote(sys1, 1/sys2)
    return sys1new*sys2new
end

blockdiag(mats::AbstractMatrix...) = blockdiag(promote(mats...)...)

function blockdiag(mats::AbstractMatrix{T}...) where T
    rows = Int[size(m, 1) for m in mats]
    cols = Int[size(m, 2) for m in mats]
    res = zeros(T, sum(rows), sum(cols))
    m = 1
    n = 1
    for ind=1:length(mats)
        mat = mats[ind]
        i = rows[ind]
        j = cols[ind]
        res[m:m + i - 1, n:n + j - 1] = mat
        m += i
        n += j
    end
    return res
end



"""
    feedback(L)
    feedback(P1,P2)

Returns `L/(1+L)` or `P1/(1+P1*P2)`
"""
feedback(L::TransferFunction) = L/(1+L)
feedback(P1::TransferFunction, P2::TransferFunction) = P1/(1+P1*P2)

#Efficient implementations
function feedback(L::TransferFunction{<:TimeEvolution,T}) where T<:SisoRational
    if size(L) != (1,1)
        error("MIMO TransferFunction feedback isn't implemented, use L/(1+L)")
    end
    P = numpoly(L)
    Q = denpoly(L)
    tf(P, P+Q, L.timeevol)
end

function feedback(L::TransferFunction{TE, T}) where {TE<:TimeEvolution, T<:SisoZpk}
    if size(L) != (1,1)
        error("MIMO TransferFunction feedback isn't implemented, use L/(1+L)")
    end
    #Extract polynomials and create P/(P+Q)
    k = L.matrix[1].k
    denpol = numpoly(L)[1]+denpoly(L)[1]
    kden = denpol[end] # Get coeff of s^n
    # Create siso system
    sisozpk = T(L.matrix[1].z, roots(denpol), k/kden)
    return TransferFunction{TE,T}(fill(sisozpk,1,1), L.timeevol)
end

"""
    feedback(sys)
    feedback(sys1,sys2)

Forms the negative feedback interconnection
```julia
>-+ sys1 +-->
  |      |
 (-)sys2 +
```
If no second system is given, negative identity feedback is assumed
"""
function feedback(sys::Union{StateSpace, DelayLtiSystem})
    ninputs(sys) != noutputs(sys) && error("Use feedback(sys1, sys2) if number of inputs != outputs")
    feedback(sys,ss(Matrix{numeric_type(sys)}(I,size(sys)...)))
end

function feedback(sys1::StateSpace,sys2::StateSpace)
    timeevol = common_timeevol(sys1,sys2)
    !(iszero(sys1.D) || iszero(sys2.D)) && error("There cannot be a direct term (D) in both sys1 and sys2")
    A = [sys1.A+sys1.B*(-sys2.D)*sys1.C sys1.B*(-sys2.C);
         sys2.B*sys1.C  sys2.A+sys2.B*sys1.D*(-sys2.C)]
    B = [sys1.B; sys2.B*sys1.D]
    C = [sys1.C  sys1.D*(-sys2.C)]
    ss(A, B, C, sys1.D, timeevol)
end


"""
    feedback(s1::AbstractStateSpace, s2::AbstractStateSpace;
             U1=:, Y1=:, U2=:, Y2=:, W1=:, Z1=:, W2=Int[], Z2=Int[],
             Wperm=:, Zperm=:, pos_feedback::Bool=false)


`U1`, `Y1`, `U2`, `Y2` contain the indices of the signals that should be connected.
`W1`, `Z1`, `W2`, `Z2` contain the signal indices of `s1` and `s2` that should be kept.

Specify  `Wperm` and `Zperm` to reorder [w1; w2] and [z1; z2] in the resulting statespace model.

Negative feedback is the default. Specify `pos_feedback=true` for positive feedback.

See Zhou etc. for similar (somewhat less symmetric) formulas.
"""
@views function feedback(sys1::AbstractStateSpace, sys2::AbstractStateSpace;
    U1=:, Y1=:, U2=:, Y2=:, W1=:, Z1=:, W2=Int[], Z2=Int[],
    Wperm=:, Zperm=:, pos_feedback::Bool=false)

    timeevol = common_timeevol(sys1,sys2)

    if !(isa(Y1, Colon) || allunique(Y1)); @warn "Connecting single output to multiple inputs Y1=$Y1"; end
    if !(isa(Y2, Colon) || allunique(Y2)); @warn "Connecting single output to multiple inputs Y2=$Y2"; end
    if !(isa(U1, Colon) || allunique(U1)); @warn "Connecting multiple outputs to a single input U1=$U1"; end
    if !(isa(U2, Colon) || allunique(U2)); @warn "Connecting a single output to multiple inputs U2=$U2"; end

    if (U1 isa Colon ? size(sys1, 2) : length(U1)) != (Y2 isa Colon ? size(sys2, 1) : length(Y2))
        error("Lengths of U1 ($U1) and Y2 ($Y2) must be equal")
    end
    if (U2 isa Colon ? size(sys2, 2) : length(U2)) != (Y1 isa Colon ? size(sys1, 1) : length(Y1))
        error("Lengths of U1 ($U2) and Y2 ($Y1) must be equal")
    end

    α = pos_feedback ? 1 : -1 # The sign of feedback

    s1_B1 = sys1.B[:,W1]
    s1_B2 = sys1.B[:,U1]
    s1_C1 = sys1.C[Z1,:]
    s1_C2 = sys1.C[Y1,:]
    s1_D11 = sys1.D[Z1,W1]
    s1_D12 = sys1.D[Z1,U1]
    s1_D21 = sys1.D[Y1,W1]
    s1_D22 = sys1.D[Y1,U1]

    s2_B1 = sys2.B[:,W2]
    s2_B2 = sys2.B[:,U2]
    s2_C1 = sys2.C[Z2,:]
    s2_C2 = sys2.C[Y2,:]
    s2_D11 = sys2.D[Z2,W2]
    s2_D12 = sys2.D[Z2,U2]
    s2_D21 = sys2.D[Y2,W2]
    s2_D22 = sys2.D[Y2,U2]

    if iszero(s1_D22) || iszero(s2_D22)
        A = [sys1.A + α*s1_B2*s2_D22*s1_C2        α*s1_B2*s2_C2;
                 s2_B2*s1_C2            sys2.A + α*s2_B2*s1_D22*s2_C2]

        B = [s1_B1 + α*s1_B2*s2_D22*s1_D21        α*s1_B2*s2_D21;
                      s2_B2*s1_D21            s2_B1 + α*s2_B2*s1_D22*s2_D21]
        C = [s1_C1 + α*s1_D12*s2_D22*s1_C2        α*s1_D12*s2_C2;
                      s2_D12*s1_C2           s2_C1 + α*s2_D12*s1_D22*s2_C2]
        D = [s1_D11 + α*s1_D12*s2_D22*s1_D21        α*s1_D12*s2_D21;
                      s2_D12*s1_D21           s2_D11 + α*s2_D12*s1_D22*s2_D21]
    else
        # inv seems to be better than lu
        R1 = try
            inv(α*I - s2_D22*s1_D22) # slightly faster than α*inv(I - α*s2_D22*s1_D22)
        catch
            error("Ill-posed feedback interconnection,  I - α*s2_D22*s1_D22 or I - α*s2_D22*s1_D22 not invertible")
        end

        R2 = try
            inv(I - α*s1_D22*s2_D22)
        catch
            error("Ill-posed feedback interconnection,  I - α*s2_D22*s1_D22 or I - α*s2_D22*s1_D22 not invertible")
        end

        A = [sys1.A + s1_B2*R1*s2_D22*s1_C2        s1_B2*R1*s2_C2;
                 s2_B2*R2*s1_C2            sys2.A + α*s2_B2*R2*s1_D22*s2_C2]

        B = [s1_B1 + s1_B2*R1*s2_D22*s1_D21        s1_B2*R1*s2_D21;
                     s2_B2*R2*s1_D21            s2_B1 + α*s2_B2*R2*s1_D22*s2_D21]
        C = [s1_C1 + s1_D12*R1*s2_D22*s1_C2        s1_D12*R1*s2_C2;
                     s2_D12*R2*s1_C2           s2_C1 + α*s2_D12*R2*s1_D22*s2_C2]
        D = [s1_D11 + s1_D12*R1*s2_D22*s1_D21        s1_D12*R1*s2_D21;
                     s2_D12*R2*s1_D21           s2_D11 + α*s2_D12*R2*s1_D22*s2_D21]
    end

    return StateSpace(A, B[:, Wperm], C[Zperm,:], D[Zperm, Wperm], timeevol)
end


"""
    feedback2dof(P,R,S,T)
    feedback2dof(B,A,R,S,T)

- Return `BT/(AR+ST)` where B and A are the numerator and denomenator polynomials of `P` respectively
- Return `BT/(AR+ST)`
"""
function feedback2dof(P::TransferFunction,R,S,T)
    !issiso(P) && error("Feedback not implemented for MIMO systems")
    tf(conv(poly2vec(numpoly(P)[1]),T),zpconv(poly2vec(denpoly(P)[1]),R,poly2vec(numpoly(P)[1]),S), P.timeevol)
end

feedback2dof(B,A,R,S,T) = tf(conv(B,T),zpconv(A,R,B,S))

"""
    feedback2dof(P::TransferFunction, C::TransferFunction, F::TransferFunction)

Return the transfer function
`P(F+C)/(1+PC)`
which is the closed-loop system with process `P`, controller `C` and feedforward filter `F` from reference to control signal (by-passing `C`).

         +-------+
         |       |
   +----->   F   +----+
   |     |       |    |
   |     +-------+    |
   |     +-------+    |    +-------+
r  |  -  |       |    |    |       |    y
+--+----->   C   +----+---->   P   +---+-->
      |  |       |         |       |   |
      |  +-------+         +-------+   |
      |                                |
      +--------------------------------+
"""
<<<<<<< HEAD
function feedback2dof(P::TransferFunction{T}, C::TransferFunction{T}, F::TransferFunction{T}) where T
    !issiso(P) && error("Feedback not implemented for MIMO systems")
=======
function feedback2dof(P::TransferFunction{TE}, C::TransferFunction{TE}, F::TransferFunction{TE}) where TE
    !issiso(P) && error("Feedback not implemented for MIMO systems")
    timeevol = common_timeevol(P, C, F)
    
>>>>>>> ee46dee6
    Pn,Pd = numpoly(P)[], denpoly(P)[]
    Cn,Cd = numpoly(C)[], denpoly(C)[]
    Fn,Fd = numpoly(F)[], denpoly(F)[]
    den = (Cd*Pd + Pn*Cn)*Fd
<<<<<<< HEAD
    isdiscrete(P) ? tf(Cd*Pn*Fn + Pn*Cn*Fd, den, P.Ts) : tf(Cd*Pn*Fn + Pn*Cn*Fd, den)
=======
    tf(Cd*Pn*Fn + Pn*Cn*Fd, den, timeevol)
>>>>>>> ee46dee6
end

"""
    lft(G, Δ, type=:l)

Lower and upper linear fractional transformation between systems `G` and `Δ`.

Specify `:l` lor lower LFT, and `:u` for upper LFT.

`G` must have more inputs and outputs than `Δ` has outputs and inputs.

For details, see Chapter 9.1 in
**Zhou, K. and JC Doyle**. Essentials of robust control, Prentice hall (NJ), 1998
"""
function lft(G, Δ, type=:l)

    if !(G.nu > Δ.ny && G.ny > Δ.nu)
        error("Must have G.nu > Δ.ny and G.ny > Δ.nu for lower/upper lft")
    end

    if type === :l
        feedback(G, Δ, U1=G.nu-Δ.ny+1:G.nu, Y1=G.ny-Δ.nu+1:G.ny, W1=1:G.ny-Δ.nu, Z1=1:G.nu-Δ.ny, pos_feedback=true)
    elseif type === :u
        feedback(G, Δ, U1=1:Δ.ny, Y1=1:Δ.nu, W1=Δ.nu+1:G.ny, Z1=Δ.nu+1:G.ny, pos_feedback=true)
    else
        error("Invalid type of lft ($type), specify type=:l (:u) for lower (upper) lft")
    end
end



"""
    starprod(sys1, sys2, dimu, dimy)

Compute the Redheffer star product.

`length(U1) = length(Y2) = dimu` and `length(Y1) = length(U2) = dimy`

For details, see Chapter 9.3 in
**Zhou, K. and JC Doyle**. Essentials of robust control, Prentice hall (NJ), 1998
"""
starprod(G1, G2, dimy::Int, dimu::Int) = feedback(G1, G2,
         U1=G1.nu-dimu+1:G1.nu, Y1=G1.ny-dimy+1:G1.ny, W1=1:G1.nu-dimu, Z1=1:G1.ny-dimy,
         U2=1:dimy, Y2=1:dimu, W2=dimy+1:G2.nu, Z2=dimu+1:G2.ny,
         pos_feedback=true)
starprod(sys1, sys2) = lft(sys1, sys2, :l)<|MERGE_RESOLUTION|>--- conflicted
+++ resolved
@@ -338,24 +338,15 @@
       |                                |
       +--------------------------------+
 """
-<<<<<<< HEAD
-function feedback2dof(P::TransferFunction{T}, C::TransferFunction{T}, F::TransferFunction{T}) where T
-    !issiso(P) && error("Feedback not implemented for MIMO systems")
-=======
 function feedback2dof(P::TransferFunction{TE}, C::TransferFunction{TE}, F::TransferFunction{TE}) where TE
     !issiso(P) && error("Feedback not implemented for MIMO systems")
     timeevol = common_timeevol(P, C, F)
     
->>>>>>> ee46dee6
     Pn,Pd = numpoly(P)[], denpoly(P)[]
     Cn,Cd = numpoly(C)[], denpoly(C)[]
     Fn,Fd = numpoly(F)[], denpoly(F)[]
     den = (Cd*Pd + Pn*Cn)*Fd
-<<<<<<< HEAD
-    isdiscrete(P) ? tf(Cd*Pn*Fn + Pn*Cn*Fd, den, P.Ts) : tf(Cd*Pn*Fn + Pn*Cn*Fd, den)
-=======
     tf(Cd*Pn*Fn + Pn*Cn*Fd, den, timeevol)
->>>>>>> ee46dee6
 end
 
 """
