--- conflicted
+++ resolved
@@ -154,11 +154,6 @@
         error("fourth argument must be :c or :o")
     end
 end
-<<<<<<< HEAD
-
-function place(sys::AbstractStateSpace, p)
-    return place(sys.A, sys.B, p)
-=======
 function place(sys::AbstractStateSpace, p, opt=:c)
     if opt === :c
         return place(sys.A, sys.B, p, opt)
@@ -167,24 +162,9 @@
     else
         error("third argument must be :c or :o")
     end
->>>>>>> 7323569f
 end
 
 
-<<<<<<< HEAD
-Calculate gain matrix `L` such that the poles of `(A - LC)` are in `p`.
-Uses sytem's dual form (Controllability-Observability duality) applied to Ackermann's formula.
-That is, `(A - BK)` is indentic to `(A' - C'L') == (A - LC)`.
-"""
-function luenberger(A, C, p)
-    place(A', C', p)'
-end
-
-function luenberger(sys::AbstractStateSpace, p)
-    return luenberger(sys.A, sys.C, p)
-end
-=======
->>>>>>> 7323569f
 
 #Implements Ackermann's formula for placing poles of (A-BK) in p
 function acker(A,B,P)
