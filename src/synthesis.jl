"""`lqr(A, B, Q, R)`

Calculate the optimal gain matrix `K` for the state-feedback law `u = K*x` that
minimizes the cost function:

J = integral(x'Qx + u'Ru, 0, inf).

For the continuous time model `dx = Ax + Bu`.

`lqr(sys, Q, R)`

Solve the LQR problem for state-space system `sys`. Works for both discrete
and continuous time systems.

See also `LQG`

Usage example:
```julia
using LinearAlgebra # For identity matrix I
A = [0 1; 0 0]
B = [0;1]
C = [1 0]
sys = ss(A,B,C,0)
Q = I
R = I
L = lqr(sys,Q,R)

u(x,t) = -L*x # Form control law,
t=0:0.1:5
x0 = [1,0]
y, t, x, uout = lsim(sys,u,t,x0=x0)
plot(t,x, lab=["Position" "Velocity"], xlabel="Time [s]")
```
"""
function lqr(A, B, Q, R)
    S = care(A, B, Q, R)
    K = R\B'*S
    return K
end

"""`kalman(A, C, R1, R2)` kalman(sys, R1, R2)`

Calculate the optimal Kalman gain

See also `LQG`

"""
kalman(A, C, R1,R2) = Matrix(lqr(A',C',R1,R2)')

function lqr(sys::StateSpace, Q, R)
    if iscontinuous(sys)
        return lqr(sys.A, sys.B, Q, R)
    else
        return dlqr(sys.A, sys.B, Q, R)
    end
end

function kalman(sys::StateSpace, R1,R2)
    if iscontinuous(sys)
        return Matrix(lqr(sys.A', sys.C', R1,R2)')
    else
        return Matrix(dlqr(sys.A', sys.C', R1,R2)')
    end
end


"""`dlqr(A, B, Q, R)`, `dlqr(sys, Q, R)`

Calculate the optimal gain matrix `K` for the state-feedback law `u[k] = K*x[k]` that
minimizes the cost function:

J = sum(x'Qx + u'Ru, 0, inf).

For the discrte time model `x[k+1] = Ax[k] + Bu[k]`.

See also `lqg`

Usage example:
```julia
using LinearAlgebra # For identity matrix I
h = 0.1
A = [1 h; 0 1]
B = [0;1]
C = [1 0]
sys = ss(A,B,C,0, h)
Q = I
R = I
L = dlqr(A,B,Q,R) # lqr(sys,Q,R) can also be used

u(x,t) = -L*x # Form control law,
t=0:h:5
x0 = [1,0]
y, t, x, uout = lsim(sys,u,t,x0=x0)
plot(t,x, lab=["Position"  "Velocity"], xlabel="Time [s]")
```
"""
function dlqr(A, B, Q, R)
    S = dare(A, B, Q, R)
    K = (B'*S*B + R)\(B'S*A)
    return K
end

"""`dkalman(A, C, R1, R2)` kalman(sys, R1, R2)`

Calculate the optimal Kalman gain for discrete time systems

"""
dkalman(A, C, R1,R2) = Matrix(dlqr(A',C',R1,R2)')

"""`place(A, B, p)`, `place(sys::StateSpace, p)`

Calculate gain matrix `K` such that
the poles of `(A-BK)` in are in `p`.

Uses Ackermann's formula."""
function place(A, B, p)
    n = length(p)
    n != size(A,1) && error("Must define as many poles as states")
    n != size(B,1) && error("A and B must have same number of rows")
    if size(B,2) == 1
        acker(A,B,p)
    else
        error("place only implemented for SISO systems")
    end
end

function place(sys::StateSpace, p)
    return place(sys.A, sys.B, p)
end

#Implements Ackermann's formula for placing poles of (A-BK) in p
function acker(A,B,P)
    n = length(P)
    #Calculate characteristic polynomial
    poly = mapreduce(p -> Poly([1, -p]), *, P, init=Poly(one(eltype(P))))
    q = zero(Array{promote_type(eltype(A),Float64),2}(undef, n,n))
    for i = n:-1:0
        q += A^(n-i)*poly[i]
    end
    S = Array{promote_type(eltype(A),eltype(B),Float64),2}(undef, n,n)
    for i = 0:(n-1)
        S[:,i+1] = A^i*B
    end
    return [zeros(1,n-1) 1]*(S\q)
<<<<<<< HEAD
end


"""
`feedback(L)` Returns L/(1+L)
`feedback(P1,P2)` Returns P1/(1+P1*P2)
"""
feedback(L::TransferFunction) = L/(1+L)
feedback(P1::TransferFunction, P2::TransferFunction) = P1/(1+P1*P2)

#Efficient implementations
function feedback(L::TransferFunction{<:TimeType,T}) where T<:SisoRational
    if size(L) != (1,1)
        error("MIMO TransferFunction feedback isn't implemented, use L/(1+L)")
    end
    P = numpoly(L)
    Q = denpoly(L)
    tf(P, P+Q, L.Ts)
end

function feedback(L::TransferFunction{TimeT,T}) where {TimeT<:TimeType,T<:SisoZpk}
    if size(L) != (1,1)
        error("MIMO TransferFunction feedback isn't implemented, use L/(1+L)")
    end
    #Extract polynomials and create P/(P+Q)
    k = L.matrix[1].k
    denpol = numpoly(L)[1]+denpoly(L)[1]
    kden = denpol[end] # Get coeff of s^n
    # Create siso system
    sisozpk = T(L.matrix[1].z, roots(denpol), k/kden)
    return TransferFunction{TimeT,T}(fill(sisozpk,1,1), L.Ts)
end

"""
`feedback(sys)`

`feedback(sys1,sys2)`

Forms the negative feedback interconnection
```julia
>-+ sys1 +-->
  |      |
 (-)sys2 +
```
If no second system is given, negative identity feedback is assumed
"""
function feedback(sys::Union{StateSpace, DelayLtiSystem})
    ninputs(sys) != noutputs(sys) && error("Use feedback(sys1, sys2) if number of inputs != outputs")
    feedback(sys,ss(Matrix{numeric_type(sys)}(I,size(sys)...)))
end

function feedback(sys1::StateSpace,sys2::StateSpace)
    sum(abs.(sys1.D)) != 0 && sum(abs.(sys2.D)) != 0 && error("There can not be a direct term (D) in both sys1 and sys2")
    A = [sys1.A+sys1.B*(-sys2.D)*sys1.C sys1.B*(-sys2.C); sys2.B*sys1.C  sys2.A+sys2.B*sys1.D*(-sys2.C)]
    B = [sys1.B; sys2.B*sys1.D]
    C = [sys1.C  sys1.D*(-sys2.C)]
    Ts = common_sample_time(sys1.Ts,sys2.Ts)
    ss(A,B,C,sys1.D,Ts)
end


"""
`feedback2dof(P,R,S,T)` Return `BT/(AR+ST)` where B and A are the numerator and denomenator polynomials of `P` respectively
`feedback2dof(B,A,R,S,T)` Return `BT/(AR+ST)`
"""
function feedback2dof(P::TransferFunction,R,S,T)
    !issiso(P) && error("Feedback not implemented for MIMO systems")
    tf(conv(poly2vec(numpoly(P)[1]),T),zpconv(poly2vec(denpoly(P)[1]),R,poly2vec(numpoly(P)[1]),S),P.Ts)
end

feedback2dof(B,A,R,S,T) = tf(conv(B,T),zpconv(A,R,B,S))
=======
end
>>>>>>> fe4e627e
<|MERGE_RESOLUTION|>--- conflicted
+++ resolved
@@ -142,78 +142,4 @@
         S[:,i+1] = A^i*B
     end
     return [zeros(1,n-1) 1]*(S\q)
-<<<<<<< HEAD
-end
-
-
-"""
-`feedback(L)` Returns L/(1+L)
-`feedback(P1,P2)` Returns P1/(1+P1*P2)
-"""
-feedback(L::TransferFunction) = L/(1+L)
-feedback(P1::TransferFunction, P2::TransferFunction) = P1/(1+P1*P2)
-
-#Efficient implementations
-function feedback(L::TransferFunction{<:TimeType,T}) where T<:SisoRational
-    if size(L) != (1,1)
-        error("MIMO TransferFunction feedback isn't implemented, use L/(1+L)")
-    end
-    P = numpoly(L)
-    Q = denpoly(L)
-    tf(P, P+Q, L.Ts)
-end
-
-function feedback(L::TransferFunction{TimeT,T}) where {TimeT<:TimeType,T<:SisoZpk}
-    if size(L) != (1,1)
-        error("MIMO TransferFunction feedback isn't implemented, use L/(1+L)")
-    end
-    #Extract polynomials and create P/(P+Q)
-    k = L.matrix[1].k
-    denpol = numpoly(L)[1]+denpoly(L)[1]
-    kden = denpol[end] # Get coeff of s^n
-    # Create siso system
-    sisozpk = T(L.matrix[1].z, roots(denpol), k/kden)
-    return TransferFunction{TimeT,T}(fill(sisozpk,1,1), L.Ts)
-end
-
-"""
-`feedback(sys)`
-
-`feedback(sys1,sys2)`
-
-Forms the negative feedback interconnection
-```julia
->-+ sys1 +-->
-  |      |
- (-)sys2 +
-```
-If no second system is given, negative identity feedback is assumed
-"""
-function feedback(sys::Union{StateSpace, DelayLtiSystem})
-    ninputs(sys) != noutputs(sys) && error("Use feedback(sys1, sys2) if number of inputs != outputs")
-    feedback(sys,ss(Matrix{numeric_type(sys)}(I,size(sys)...)))
-end
-
-function feedback(sys1::StateSpace,sys2::StateSpace)
-    sum(abs.(sys1.D)) != 0 && sum(abs.(sys2.D)) != 0 && error("There can not be a direct term (D) in both sys1 and sys2")
-    A = [sys1.A+sys1.B*(-sys2.D)*sys1.C sys1.B*(-sys2.C); sys2.B*sys1.C  sys2.A+sys2.B*sys1.D*(-sys2.C)]
-    B = [sys1.B; sys2.B*sys1.D]
-    C = [sys1.C  sys1.D*(-sys2.C)]
-    Ts = common_sample_time(sys1.Ts,sys2.Ts)
-    ss(A,B,C,sys1.D,Ts)
-end
-
-
-"""
-`feedback2dof(P,R,S,T)` Return `BT/(AR+ST)` where B and A are the numerator and denomenator polynomials of `P` respectively
-`feedback2dof(B,A,R,S,T)` Return `BT/(AR+ST)`
-"""
-function feedback2dof(P::TransferFunction,R,S,T)
-    !issiso(P) && error("Feedback not implemented for MIMO systems")
-    tf(conv(poly2vec(numpoly(P)[1]),T),zpconv(poly2vec(denpoly(P)[1]),R,poly2vec(numpoly(P)[1]),S),P.Ts)
-end
-
-feedback2dof(B,A,R,S,T) = tf(conv(B,T),zpconv(A,R,B,S))
-=======
-end
->>>>>>> fe4e627e
+end