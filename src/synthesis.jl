--- conflicted
+++ resolved
@@ -52,11 +52,7 @@
 """
 kalman(A, C, R1,R2, args...; kwargs...) = Matrix(lqr(A',C',R1,R2, args...; kwargs...)')
 
-<<<<<<< HEAD
-function lqr(sys::AbstractStateSpace, Q, R)
-=======
-function lqr(sys::StateSpace, Q, R, args...; kwargs...)
->>>>>>> 4fb11f2d
+function lqr(sys::AbstractStateSpace, Q, R, args...; kwargs...)
     if iscontinuous(sys)
         return lqr(sys.A, sys.B, Q, R, args...; kwargs...)
     else
@@ -64,11 +60,7 @@
     end
 end
 
-<<<<<<< HEAD
-function kalman(sys::AbstractStateSpace, R1,R2)
-=======
-function kalman(sys::StateSpace, R1,R2, args...; kwargs...)
->>>>>>> 4fb11f2d
+function kalman(sys::AbstractStateSpace, R1,R2, args...; kwargs...)
     if iscontinuous(sys)
         return Matrix(lqr(sys.A', sys.C', R1,R2, args...; kwargs...)')
     else
@@ -116,11 +108,7 @@
     return K
 end
 
-<<<<<<< HEAD
-function dlqr(sys::AbstractStateSpace, Q, R)
-=======
-function dlqr(sys::StateSpace, Q, R, args...; kwargs...)
->>>>>>> 4fb11f2d
+function dlqr(sys::AbstractStateSpace, Q, R, args...; kwargs...)
     !isdiscrete(sys) && throw(ArgumentError("Input argument sys must be discrete-time system"))
     return dlqr(sys.A, sys.B, Q, R, args...; kwargs...)
 end
