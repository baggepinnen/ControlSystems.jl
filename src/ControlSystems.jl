--- conflicted
+++ resolved
@@ -93,16 +93,13 @@
         denpoly,
         iscontinuous,
         isdiscrete,
-<<<<<<< HEAD
+        ssdata,
         # model augmentation
         add_disturbance,
         add_low_frequency_disturbance,
         add_resonant_disturbance,
         # DSP interface
         seriesform
-=======
-        ssdata
->>>>>>> 17e78c10
 
 
 # QUESTION: are these used? LaTeXStrings, Requires, IterTools
