export rstd, rstc, dab, c2d_roots2poly, c2d_poly2poly, zpconv#, lsima, indirect_str


"""
    `sysd, x0map = c2d(sys::StateSpace, Ts, method=:zoh)`
    `sysd = c2d(sys::TransferFunction, Ts, method=:zoh)`

Convert the continuous system `sys` into a discrete system with sample time
`Ts`, using the provided method. Currently only `:zoh`, `:foh` and `:fwdeuler` are provided. Note that the forward-Euler method generally requires the sample time to be very small in relation to the time-constants of the system.

Returns the discrete system `sysd`, and for StateSpace systems a matrix `x0map` that transforms the
initial conditions to the discrete domain by
`x0_discrete = x0map*[x0; u0]`"""
function c2d(sys::StateSpace{Continuous}, Ts::Real, method::Symbol=:zoh; a=Ts/2)
    A, B, C, D = ssdata(sys)
    T = promote_type(eltype.((A,B,C,D))...)
    ny, nu = size(sys)
    nx = nstates(sys)
    if method === :zoh
        M = exp([A*Ts  B*Ts;
            zeros(nu, nx + nu)])
        Ad = M[1:nx, 1:nx]
        Bd = M[1:nx, nx+1:nx+nu]
        Cd = C
        Dd = D
        x0map = [Matrix{T}(I, nx, nx) zeros(nx, nu)] # Cant use I if nx==0
    elseif method === :foh
        M = exp([A*Ts B*Ts zeros(nx, nu);
            zeros(nu, nx + nu) Matrix{T}(I, nu, nu);
            zeros(nu, nx + 2*nu)])
        M1 = M[1:nx, nx+1:nx+nu]
        M2 = M[1:nx, nx+nu+1:nx+2*nu]
        Ad = M[1:nx, 1:nx]
        Bd = Ad*M2 + M1 - M2
        Cd = C
        Dd = D + C*M2
        x0map = [Matrix{T}(I, nx, nx)  (-M2)]
    elseif method === :fwdeuler
        Ad, Bd, Cd, Dd = (I+Ts*A), Ts*B, C, D
        x0map = I(nx)
    elseif method === :tustin
        a > 0 || throw(DomainError("A positive a must be provided for method Tustin"))
        AI = (I-a*A)
        Ad = AI\(I+a*A)
        Bd = 2a*(AI\B)
        Cd = C/AI
        Dd = a*Cd*B + D
        x0map = I(nx)
    elseif method === :matched
        error("NotImplemented: Only `:zoh`, `:foh` and `:fwdeuler` implemented so far")
    else
        error("Unsupported method: ", method)
    end
    return StateSpace(Ad, Bd, Cd, Dd, Ts), x0map
end

"""
    d2c(sys::AbstractStateSpace{<:Discrete}, method::Symbol = :zoh)

Convert discrete-time system to a continuous time system, assuming that the discrete-time system was discretized using `method`. Available methods are `:zoh, :fwdeuler´.
"""
function d2c(sys::AbstractStateSpace{<:Discrete}, method::Symbol=:zoh; a=sys.Ts/2)
    A, B, C, D = ssdata(sys)
    ny, nu = size(sys)
    nx = nstates(sys)
    if method === :zoh
        M = log([A  B;
            zeros(nu, nx) I])./sys.Ts
        Ac = M[1:nx, 1:nx]
        Bc = M[1:nx, nx+1:nx+nu]
        if eltype(A) <: Real
            Ac,Bc = real.((Ac, Bc))
        end
        Cc, Dc = C, D
    elseif method === :fwdeuler
        Ac = (A-I)./sys.Ts
        Bc = B./sys.Ts
        Cc, Dc = C, D
    elseif method === :tustin
        a > 0 || throw(DomainError("A positive a must be provided for method Tustin"))
        AI = a*(A+I)
        Ac = (A-I)/AI
        Bc = AI\B
        Cc = 2a*C/AI
        Dc = D - Cc*B/2
    else
        error("Unsupported method: ", method)
    end
    return StateSpace(Ac, Bc, Cc, Dc)
end

d2c(sys::TransferFunction{<:Discrete}, args...) = tf(d2c(ss(sys), args...))


function rst(bplus,bminus,a,bm1,am,ao,ar=[1],as=[1] ;cont=true)

    ae      = conv(a,ar)
    be      = conv(bminus,as)
    aoam    = conv(am,ao)
    r1,s1   = dab(ae,be,aoam)

    r       = conv(conv(r1,ar),bplus)
    s       = conv(s1,as)

    bm      = conv(bminus,bm1)
    t0      = (cont ? am[end]/bm[end] : sum(am)/sum(bm))
    t       = t0*conv(ao,bm1)
    s       = s/r[1]
    t       = t/r[1]
    r       = r/r[1]

    r,s,t
end



"""
See ?rstd for the discerte case
"""
rstc(args...)=rst(args..., ;cont=true)

"""
rstd  Polynomial synthesis in discrete time.

`R,S,T=rstd(BPLUS,BMINUS,A,BM1,AM,AO,AR,AS)`

`R,S,T=rstd(BPLUS,BMINUS,A,BM1,AM,AO,AR)`

`R,S,T=rstd(BPLUS,BMINUS,A,BM1,AM,AO)`

Polynomial synthesis according to CCS ch 10 to
design a controller R(q) u(k) = T(q) r(k) - S(q) y(k)

Inputs:  BPLUS  : Part of open loop numerator
BMINUS : Part of open loop numerator
A      : Open loop denominator
BM1    : Additional zeros
AM     : Closed loop denominator
AO     : Observer polynomial
AR     : Pre-specified factor of R,
e.g integral part [1, -1]^k
AS     : Pre-specified factor of S,
e.g notch filter [1, 0, w^2]

Outputs: R,S,T  : Polynomials in controller

See function DAB how the solution to the Diophantine-
Aryabhatta-Bezout identity is chosen.

See Computer-Controlled Systems: Theory and Design, Third Edition
Karl Johan Åström, Björn Wittenmark
"""
rstd(args...)=rst(args..., ;cont=false)


"""
DAB   Solves the Diophantine-Aryabhatta-Bezout identity

`X,Y = DAB(A,B,C)`

AX + BY = C, where A, B, C, X and Y are polynomials
and deg Y = deg A - 1.

See Computer-Controlled Systems: Theory and Design, Third Edition
Karl Johan Åström, Björn Wittenmark
"""
function dab(a,b,c)

    na = length(a)
    nb = length(b)
    nc = length(c)
    ns = na - 1
    if ns < 1
        r = c/a
        s = 0
        return
    end
    nr = nc - ns
    c = nb-nr > 1 ? [zeros(nb-nr-1); c] : c
    nc = length(c)
    nr = nc - ns
    if nr < 1
        r = 0
        s = c/b
        return
    end
    b = [zeros(nr-nb+1); b]
    za = zeros(nr-1)
    zb = zeros(ns-1)
    ma = toeplitz([a; za],[a[1]; za])
    mb = toeplitz([b; zb],[b[1]; zb])
    m = [ma mb]
    if rank(m) < minimum(size(m))
        @warn("Singular problem due to common factors in A and B")
    end
    co = cond(m)
    co > 1e6 && println("dab: condition number $(co)")
    rs = (c'/(m'))'
    r = rs[1:nr]
    s = rs[nr+1:nc]
    length(s) > length(r) && @warn("Controller not casual, deg(S) > deg(R), consider increasing degree of observer polynomial")
    r,s
end

function toeplitz(c,r)
    nc = length(c)
    nr = length(r)
    A  = zeros(nc, nr)
    A[:,1] = c
    A[1,:] = r
    for i in 2:nr
        A[2:end,i] = A[1:end-1,i-1]
    end
    A
end


"""
`c2d_roots2poly(ro,h)`

returns the polynomial coefficients in discrete time given a vector of roots in continuous time
"""
function c2d_roots2poly(ro,h)
    return real((Polynomials.poly(exp(ro.*h))).coeffs[end:-1:1])
end

"""
`c2d_poly2poly(ro,h)`

returns the polynomial coefficients in discrete time given polynomial coefficients in continuous time
"""
function c2d_poly2poly(p,h)
    ro = Polynomials.roots(Polynomials.Polynomial(p[end:-1:1]))
    return real(Polynomials.poly(exp(ro.*h)).coeffs[end:-1:1])
end


<<<<<<< HEAD
function c2d(G::TransferFunction{<:Continuous}, args...; kwargs...)
    ny, nu = size(G)
    @assert (ny + nu == 2) "c2d(G::TransferFunction, h) not implemented for MIMO systems"
    sys = ss(G)
    sysd = c2d(sys, args...; kwargs...)[1]
=======
function c2d(G::TransferFunction, h, args...)
    @assert iscontinuous(G)
    ny, nu = size(G)
    @assert (ny + nu == 2) "c2d(G::TransferFunction, h) not implemented for MIMO systems"
    sys = ss(G)
    sysd = c2d(sys, h, args...)[1]
>>>>>>> e9837ee6
    return convert(TransferFunction, sysd)
end

"""
`zpc(a,r,b,s)` form conv(a,r) + conv(b,s) where the lengths of the polynomials are equalized by zero-padding such that the addition can be carried out
"""
function zpconv(a,r,b,s)
    d = length(a)+length(r)-length(b)-length(s)
    if d > 0
        b = [zeros(d);b]
    end
    conv(a,r) + conv(b,s)
end<|MERGE_RESOLUTION|>--- conflicted
+++ resolved
@@ -235,20 +235,11 @@
 end
 
 
-<<<<<<< HEAD
 function c2d(G::TransferFunction{<:Continuous}, args...; kwargs...)
     ny, nu = size(G)
     @assert (ny + nu == 2) "c2d(G::TransferFunction, h) not implemented for MIMO systems"
     sys = ss(G)
     sysd = c2d(sys, args...; kwargs...)[1]
-=======
-function c2d(G::TransferFunction, h, args...)
-    @assert iscontinuous(G)
-    ny, nu = size(G)
-    @assert (ny + nu == 2) "c2d(G::TransferFunction, h) not implemented for MIMO systems"
-    sys = ss(G)
-    sysd = c2d(sys, h, args...)[1]
->>>>>>> e9837ee6
     return convert(TransferFunction, sysd)
 end
 
