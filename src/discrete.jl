--- conflicted
+++ resolved
@@ -10,12 +10,6 @@
 Note that the forward-Euler method generally requires the sample time to be very small
 relative to the time constants of the system.
 
-<<<<<<< HEAD
-Returns the discrete system `sysd`, and for StateSpace systems a matrix `x0map` that transforms the
-initial conditions to the discrete domain by
-`x0_discrete = x0map*[x0; u0]`"""
-function c2d(sys::Union{StateSpace{Continuous},HeteroStateSpace{Continuous}}, Ts::Real, method::Symbol=:zoh; a=Ts/2)
-=======
 See also `c2d_x0map`
 """
 c2d(sys::StateSpace, Ts::Real, method::Symbol=:zoh) = c2d_x0map(sys, Ts, method)[1]
@@ -29,7 +23,6 @@
 
 See `c2d` for further details."""
 function c2d_x0map(sys::StateSpace{Continuous}, Ts::Real, method::Symbol=:zoh)
->>>>>>> d5b11449
     A, B, C, D = ssdata(sys)
     T = promote_type(eltype.((A,B,C,D))...)
     ny, nu = size(sys)
