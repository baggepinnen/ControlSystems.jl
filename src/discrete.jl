--- conflicted
+++ resolved
@@ -1,8 +1,4 @@
-<<<<<<< HEAD
-export rstd, rstc, dab, c2d_roots2poly, c2d_poly2poly, tfnum, tfden#, lsima, indirect_str
-=======
 export rstd, rstc, dab, c2d_roots2poly, c2d_poly2poly, tfnum, tfden, zpconv#, lsima, indirect_str
->>>>>>> a256069c
 
 
 @doc """`[sysd, x0map] = c2d(sys, Ts, method=:zoh)`
@@ -48,6 +44,7 @@
         sys.outputnames), x0map
 end
 
+
 function rst(bplus,bminus,a,bm1,am,ao,ar=[1],as=[1] ;cont=true)
 
     ae      = conv(a,ar)
@@ -69,27 +66,6 @@
 end
 
 
-function rst(bplus,bminus,a,bm1,am,ao,ar=[1],as=[1] ;cont=true)
-
-    ae      = conv(a,ar)
-    be      = conv(bminus,as)
-    aoam    = conv(am,ao)
-    r1,s1   = dab(ae,be,aoam)
-
-    r       = conv(conv(r1,ar),bplus)
-    s       = conv(s1,as)
-
-    bm      = conv(bminus,bm1)
-    t0      = (cont ? am[end]/bm[end] : sum(am)/sum(bm))
-    t       = t0*conv(ao,bm1)
-    s       = s/r[1]
-    t       = t/r[1]
-    r       = r/r[1]
-
-    r,s,t
-end
-
-
 
 """
 See ?rstd for the discerte case
@@ -97,17 +73,17 @@
 rstc(args...)=rst(args..., ;cont=true)
 
 """
-See ?rstd for the discerte case
-"""
-rstc(args...)=rst(args..., ;cont=true)
-
-"""
 rstd  Polynomial synthesis in discrete time.
+
 `R,S,T=rstd(BPLUS,BMINUS,A,BM1,AM,AO,AR,AS)`
+
 `R,S,T=rstd(BPLUS,BMINUS,A,BM1,AM,AO,AR)`
+
 `R,S,T=rstd(BPLUS,BMINUS,A,BM1,AM,AO)`
+
 Polynomial synthesis according to CCS ch 10 to
 design a controller R(q) u(k) = T(q) r(k) - S(q) y(k)
+
 Inputs:  BPLUS  : Part of open loop numerator
 BMINUS : Part of open loop numerator
 A      : Open loop denominator
@@ -118,17 +94,17 @@
 e.g integral part [1, -1]^k
 AS     : Pre-specified factor of S,
 e.g notch filter [1, 0, w^2]
+
 Outputs: R,S,T  : Polynomials in controller
+
 See function DAB how the solution to the Diophantine-
 Aryabhatta-Bezout identity is chosen.
+
 See Computer-Controlled Systems: Theory and Design, Third Edition
 Karl Johan Åström, Björn Wittenmark
 """
 rstd(args...)=rst(args..., ;cont=false)
-<<<<<<< HEAD
-
-=======
->>>>>>> a256069c
+
 
 """
 DAB   Solves the Diophantine-Aryabhatta-Bezout identity
