--- conflicted
+++ resolved
@@ -128,11 +128,17 @@
 """
 lsimplot
 
-@recipe function lsimplot(p::Lsimplot)
-    systems = p.args[1]
+@recipe function lsimplot(p::Lsimplot; method=nothing)
+    if length(p.args) < 3
+        error("Wrong number of arguments")
+    end
+    systems,u,t = p.args[1:3]
 
     if !isa(systems,AbstractArray)
         systems = [systems]
+    end
+    if method == nothing
+        method = _issmooth(u) ? :foh : :zoh
     end
     if !_same_io_dims(systems...)
         error("All systems must have the same input/output dimensions")
@@ -207,13 +213,8 @@
                     ytext = (ny > 1 && j==1) ? "Amplitude to: y($i)" : "Amplitude"
                     @series begin
                         seriestype --> style
-<<<<<<< HEAD
-                        xlabel --> "Time (s)"
-                        ylabel --> ytext
-=======
                         xguide --> "Time (s)"
                         yguide --> ytext
->>>>>>> 836d54d5
                         subplot --> s2i(i,j)
                         label --> "\$G_{$(si)}\$"
                         t, ydata
@@ -251,27 +252,17 @@
 
 @userplot Bodeplot
 ## FREQUENCY PLOTS ##
-<<<<<<< HEAD
-"""`fig = bodeplot(sys, args...)`, `bodeplot(LTISystem[sys1, sys2...], args...; plotphase=true, hz=false, kwargs...)`
-=======
 """
     fig = bodeplot(sys, args...)
     bodeplot(LTISystem[sys1, sys2...], args...; plotphase=true, kwargs...)
->>>>>>> 836d54d5
 
 Create a Bode plot of the `LTISystem`(s). A frequency vector `w` can be
 optionally provided. To change the Magnitude scale see `setPlotScale(str)`
                                             
 If `hz=true`, the plot x-axis will be displayed in Hertz, the input frequency vector is still treated as rad/s.
 
-<<<<<<< HEAD
-If `hz=true`, the plot x-axis will be displayed in Hertz, the input frequency vector is still treated as rad/s.
-
-`kwargs` is sent as argument to Plots.plot."""
-=======
 `kwargs` is sent as argument to Plots.plot.
 """
->>>>>>> 836d54d5
 bodeplot
 
 @recipe function bodeplot(p::Bodeplot; plotphase=true, ylimsphase=(), unwrap=true, hz=false)
@@ -282,10 +273,7 @@
     layout --> ((plotphase ? 2 : 1)*ny,nu)
     nw = length(w)
     xticks --> getLogTicks(ws, getlims(:xlims, plotattributes, ws))
-<<<<<<< HEAD
     grid   --> true
-=======
->>>>>>> 836d54d5
 
     for (si,s) = enumerate(systems)
         mag, phase = bode(s, w)[1:2]
@@ -293,11 +281,6 @@
             mag = 20*log10.(mag)
         end
 
-<<<<<<< HEAD
-=======
-
-        xlab = plotphase ? "" : (hz ? "Frequency [Hz]" : "Frequency [rad/s]")
->>>>>>> 836d54d5
         group_ind = 0
         xlab = plotphase ? "" : (hz ? "Frequency [Hz]" : "Frequency [rad/s]")
         for j=1:nu
@@ -326,18 +309,12 @@
                 plotphase || continue
 
                 @series begin
-                    # primary --> false
                     xscale    --> :log10
                     ylims      := ylimsphase
-                    yticks    --> getPhaseTicks(phasedata, getlims(:ylims, plotattributes, phasedata))
                     yguide    --> "Phase (deg)"
                     subplot   --> s2i(2i,j)
                     xguide    --> (hz ? "Frequency [Hz]" : "Frequency [rad/s]")
-<<<<<<< HEAD
-                    label     := ""
-=======
                     label     --> "\$G_{$(si)}\$"
->>>>>>> 836d54d5
                     group     --> group_ind
                     ws, unwrap ? ControlSystems.unwrap(phasedata.*(pi/180)).*(180/pi) : phasedata
                 end
@@ -431,13 +408,6 @@
                     S,C = sin.(v),cos.(v)
                     @series begin
                         primary := false
-                        markercolor --> :red
-                        seriestype := :scatter
-                        markershape := :c
-                        [-1], [0]
-                    end
-                    @series begin
-                        primary := false
                         linestyle := :dash
                         linecolor := :gray
                         seriestype := :path
@@ -707,7 +677,7 @@
                 end
                 for k=1:length(wgm)
                     #Plot gain margins
-                    Plots.plot!(fig, [wgm[k];wgm[k]], [1;mag[k]]; lab="", subplot=s2i(2i-1,j))
+                    Plots.plot!(fig, [wgm[k];wgm[k]], [1;mag[k]]; lab="", subplot=s2i(2i-1,j), group=si)
                 end
                 #Plot gain line at 1
                 Plots.plot!(fig, [w[1],w[end]], [oneLine,oneLine], l=:dash, c=:gray, lab="", subplot=s2i(2i-1,j))
@@ -776,19 +746,13 @@
                 real(z),imag(z)
             end
         end
-        if !isempty(p)
+        if !isempty(p[1])
             @series begin
-<<<<<<< HEAD
                 group --> i
                 markershape --> :xcross
                 markersize --> 15.
                 markeralpha --> 0.5
                 real(p),imag(p)
-=======
-                markershape --> :x
-                markersize --> 15.
-                real(p[1]),imag(p[1])
->>>>>>> 836d54d5
             end
         end
 
@@ -811,22 +775,14 @@
     fig = gangoffourplot(P::LTISystem, C::LTISystem; minimal=true, plotphase=false, kwargs...)
     gangoffourplot(P::Union{Vector, LTISystem}, C::Vector; minimal=true, plotphase=false, kwargs...)
 
-<<<<<<< HEAD
-`kwargs` is sent as argument to Plots.plot."""
-=======
 Gang-of-Four plot. `kwargs` is sent as argument to Plots.plot.
 """
->>>>>>> 836d54d5
 function gangoffourplot(P::Union{Vector, LTISystem}, C::Vector, args...; minimal=true, plotphase=false, kwargs...)
     # Array of (S,D,N,T)
     if P isa LTISystem # Don't broadcast over scalar (with size?)
         P = [P]
     end
-<<<<<<< HEAD
-    sys = gangoffour.(P,C; minimal)
-=======
     sys = gangoffour.(P,C; minimal=minimal)
->>>>>>> 836d54d5
     fig = bodeplot([[sys[i][1] sys[i][2]; sys[i][3] sys[i][4]] for i = 1:length(C)], args..., plotphase=plotphase; kwargs...)
     hline!([1 1 1 1], l=(:black, :dash), primary=false)
     titles = fill("", 1, plotphase ? 8 : 4)
