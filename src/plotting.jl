--- conflicted
+++ resolved
@@ -404,11 +404,7 @@
 
     @show megaangles      = vcat(map(s -> 180/π*angle(squeeze(freqresp(s, w)[1],(2,3))), systems)...)
     filter!(x-> !isnan(x), megaangles)
-<<<<<<< HEAD
     PCyc            = Set{Int}(round.(Int,megaangles/360)) |> collect |> sort
-=======
-    @show PCyc            = Set{Int}(round.(Int,megaangles/360)) |> collect |> sort
->>>>>>> ff76adb1
 
     #  Gain circles
     for k=Gains
