import Colors
export lsimplot, stepplot, impulseplot, bodeplot, nyquistplot, sigmaplot, marginplot, setPlotScale, gangoffour, gangoffourplot, gangofseven, pzmap, pzmap!, nicholsplot

_PlotScale = "log10"
_PlotScaleFunc = :log10
_PlotScaleStr = ""



"""`setPlotScale(str)`

Set the default scale of magnitude in `bodeplot` and `sigmaplot`.
`str` should be either `"dB"` or `"log10"`."""
function setPlotScale(str::AbstractString)
    if str == "dB"
        plotSettings = (str, :identity, "(dB)")
    elseif str == "log10"
        plotSettings = (str, :log10, "")
    else
        error("Scale must be set to either \"dB\" or \"log10\"")
    end
    global _PlotScale, _PlotScaleFunc, _PlotScaleStr
    _PlotScale, _PlotScaleFunc, _PlotScaleStr = plotSettings
end

"""
Get atributes from xlims or ylims
default to extrema(wmag) if xlims/ylims not defined or empty
"""
function getlims(xylims, plotattributes, wmag)
    lims = get(plotattributes, xylims, extrema(wmag))
    if !isa(lims, Tuple{<:Number, <:Number}) # If x/ylims not supplied as empty
        lims = extrema(wmag)
    end
    if !isempty(get_serieslist(plotattributes))
        subplot = get(plotattributes, :subplot, 0)
        subplot == 0 && (return lims)
        se = seriesextrema(xylims, plotattributes, subplot)
        lims = extremareducer(lims, se)
    end
    lims
end

get_serieslist(plotattributes) = plotattributes[:plot_object].series_list
get_serieslist(plotattributes, subplot) = plotattributes[:plot_object].subplots[subplot].series_list

function seriesextrema(xylims, plotattributes, subplot)
    serieslist = get_serieslist(plotattributes, subplot)
    isempty(serieslist) && (return (Inf, -Inf))
    sym = xylims === :xlims ? :x : :y
    mapreduce(extremareducer, serieslist) do series
        extrema(series[sym])
    end
end
extremareducer(x,y) = (min(x[1],y[1]),max(x[2],y[2]))

function getLogTicks(x, minmax)
    minx, maxx =  minmax
    major_minor_limit = 6
    minor_text_limit  = 8
    min               = ceil(log10(minx))
    max               = floor(log10(maxx))
    major             = exp10.(min:max)
    if Plots.backend() ∉ [Plots.GRBackend(), Plots.PlotlyBackend()]
        majorText = [latexstring("\$10^{$(round(Int64,i))}\$") for i = min:max]
    else
        majorText = ["10^{$(round(Int64,i))}" for i = min:max]
    end
    if max - min < major_minor_limit
        minor     = [j*exp10(i) for i = (min-1):(max+1) for j = 2:9]
        if Plots.backend() ∉ [Plots.GRBackend(), Plots.PlotlyBackend()]
            minorText = [latexstring("\$$j\\cdot10^{$(round(Int64,i))}\$") for i = (min-1):(max+1) for j = 2:9]
        else
            minorText = ["$j*10^{$(round(Int64,i))}" for i = (min-1):(max+1) for j = 2:9]
        end

        ind       = findall(minx .<= minor .<= maxx)
        minor     = minor[ind]
        minorText = minorText[ind]
        if length(minor) > minor_text_limit
            minorText = [" " for t in minorText]#fill!(minorText, L" ")
        end
        perm = sortperm([major; minor])
        return [major; minor][perm], [majorText; minorText][perm]

    else
        return major, majorText
    end
end


@userplot Lsimplot

"""`fig = lsimplot(sys::LTISystem, u, t; x0=0, method)`

`lsimplot(LTISystem[sys1, sys2...], u, t; x0, method)`

Calculate the time response of the `LTISystem`(s) to input `u`. If `x0` is
not specified, a zero vector is used.

Continuous time systems are discretized before simulation. By default, the
method is chosen based on the smoothness of the input signal. Optionally, the
`method` parameter can be specified as either `:zoh` or `:foh`.
"""
lsimplot

@recipe function lsimplot(p::Lsimplot; method=nothing)
    if length(p.args) < 3
        error("Wrong number of arguments")
    end
    systems,u,t = p.args[1:3]

    if !isa(systems,AbstractArray)
        systems = [systems]
    end
    if method == nothing
        method = _issmooth(u) ? :foh : :zoh
    end
    if !_same_io_dims(systems...)
        error("All systems must have the same input/output dimensions")
    end
    ny, nu = size(systems[1])
    layout --> (ny,1)
    s2i(i,j) = LinearIndices((ny,1))[j,i]
    for (si,s) in enumerate(systems)
        s = systems[si]
        y = length(p.args) >= 4 ? lsim(s, u, t, x0=p.args[4], method=method)[1] : lsim(s, u, t, method=method)[1]
        seriestype := iscontinuous(s) ? :path : :steppost
        for i=1:ny
            ytext = (ny > 1) ? "Amplitude to: y($i)" : "Amplitude"
            @series begin
                xguide  --> "Time (s)"
                yguide  --> ytext
                title   --> "System Response"
                subplot --> s2i(1,i)
                label     --> "\$G_{$(si)}\$"
                t,  y[:, i]
            end
        end
    end
end

@userplot Stepplot
@userplot Impulseplot
"""
`stepeplot(sys[, Tf]; kwargs...)`` or `stepplot(sys[, t]; kwargs...)``
Plot step response of  `sys` until final time `Tf` or at time points in the vector `t`.
If not defined, suitable values are chosen based on `sys`.
See also [`step`](@ref)

`kwargs` is sent as argument to Plots.plot.
"""
stepplot

"""
    `impulseplot(sys[, Tf]; kwargs...)`` or `impulseplot(sys[, t]; kwargs...)``
Plot impulse response of `sys` until final time `Tf` or at time points in the vector `t`.
If not defined, suitable values are chosen based on `sys`.
See also [`impulse`](@ref)

`kwargs` is sent as argument to Plots.plot.
"""
impulseplot

for (func, title, typ) = ((step, "Step Response", Stepplot), (impulse, "Impulse Response", Impulseplot))
    funcname = Symbol(func,"plot")

    @recipe function f(p::typ)
        systems = p.args[1]
        if !isa(systems, AbstractArray)
            systems = [systems]
        end
        if !_same_io_dims(systems...)
            error("All systems must have the same input/output dimensions")
        end
        ny, nu = size(systems[1])
        layout --> (ny,nu)
        titles = fill("", 1, ny*nu)
        title --> titles
        s2i(i,j) = LinearIndices((ny,nu))[i,j]
        for (si,s) in enumerate(systems)
            y,t = func(s, p.args[2:end]...)
            for i=1:ny
                for j=1:nu
                    ydata = reshape(y[:, i, j], size(t, 1))
                    style = iscontinuous(s) ? :path : :steppost
                    ttext = (nu > 1 && i==1) ? title*" from: u($j) " : title
                    titles[s2i(i,j)] = ttext
                    ytext = (ny > 1 && j==1) ? "Amplitude to: y($i)" : "Amplitude"
                    @series begin
                        seriestype := style
                        xguide --> "Time (s)"
                        yguide --> ytext
                        subplot --> s2i(i,j)
                        label --> "\$G_{$(si)}\$"
                        t, ydata
                    end
                end
            end
        end
    end

end

"""
    _processfreqplot(plottype, system::LTISystem, [w])
    _processfreqplot(plottype, system::AbstractVector{<:LTISystem}, [w])

    Calculate default frequency vector and put system in array of not already array.
    `plottype` is one of `Val{:bode}, Val{:nyquist}, ...`
    for which `_default_freq_vector` is defined.
    Check that system dimensions are compatible.
"""
_processfreqplot(plottype, system::LTISystem, args...) =
    _processfreqplot(plottype, [system], args...)
# Catch when system is not vector, with and without frequency input

# Cantch correct form
function _processfreqplot(plottype, systems::AbstractVector{<:LTISystem},
            w = _default_freq_vector(systems, plottype))

    if !_same_io_dims(systems...)
        error("All systems must have the same input/output dimensions")
    end
    return systems, w
end


@userplot Bodeplot
## FREQUENCY PLOTS ##
"""`fig = bodeplot(sys, args...)`, `bodeplot(LTISystem[sys1, sys2...], args...; plotphase=true, kwargs...)`

Create a Bode plot of the `LTISystem`(s). A frequency vector `w` can be
optionally provided. To change the Magnitude scale see `setPlotScale(str)`

`kwargs` is sent as argument to Plots.plot."""
bodeplot

@recipe function bodeplot(p::Bodeplot; plotphase=true, ylimsphase=(), unwrap=true)
    systems, w = _processfreqplot(Val{:bode}(), p.args...)
    ny, nu = size(systems[1])
    s2i(i,j) = LinearIndices((nu,(plotphase ? 2 : 1)*ny))[j,i]
    layout --> ((plotphase ? 2 : 1)*ny,nu)
    nw = length(w)
    xticks --> getLogTicks(w, getlims(:xlims, plotattributes, w))

    for (si,s) = enumerate(systems)
        mag, phase = bode(s, w)[1:2]
        if _PlotScale == "dB" # Set by setPlotScale(str) globally
            mag = 20*log10.(mag)
        end


        xlab = plotphase ? "" : "Frequency (rad/s)"
        group_ind = 0
        for j=1:nu
            for i=1:ny
                group_ind += 1
                magdata = vec(mag[:, i, j])
                if all(magdata .== -Inf)
                    # 0 system, don't plot anything
                    continue
                end
                phasedata = vec(phase[:, i, j])
                @series begin
                    grid      --> true
                    yscale    --> _PlotScaleFunc
                    xscale    --> :log10
                    if _PlotScale != "dB"
                        yticks    --> getLogTicks(magdata, getlims(:ylims, plotattributes, magdata))
                    end
                    xguide    --> xlab
                    yguide    --> "Magnitude $_PlotScaleStr"
                    subplot   --> s2i((plotphase ? (2i-1) : i),j)
                    title     --> "Bode plot from: u($j)"
                    label     --> "\$G_{$(si)}\$"
                    group     --> group_ind
                    w, magdata
                end
                plotphase || continue

                @series begin
                    grid      --> true
                    xscale    --> :log10
                    ylims      := ylimsphase
                    yguide    --> "Phase (deg)"
                    subplot   --> s2i(2i,j)
                    xguide    --> "Frequency (rad/s)"
                    label     --> "\$G_{$(si)}\$"
                    group     --> group_ind
                    w, unwrap ? ControlSystems.unwrap(phasedata.*(pi/180)).*(180/pi) : phasedata
                end

            end
        end
    end
end

@recipe function f(::Type{Val{:bodemag}}, x, y, z)
    w = x
    magdata = y
    seriestype := :path
    primary := false
    @series begin
        grid   --> true
        yscale --> :log10
        xscale --> :log10
        yguide --> "Magnitude"
        xticks --> getLogTicks(w,  getlims(:xlims, plotattributes, w))
        yticks --> getLogTicks(magdata,  getlims(:ylims, plotattributes, magdata))
        x := w; y := magdata
        ()
    end
    x := []
    y := []
    ()
end
@recipe function f(::Type{Val{:bodephase}}, x, y, z)
    w = x
    phasedata = y
    seriestype := :path
    primary := false
    @series begin
        grid   --> true
        xscale --> :log10
        yguide --> "Phase (deg)"
        xguide --> "Frequency (rad/s)"
        xticks --> getLogTicks(w, getlims(:xlims, plotattributes, w))
        x := w; y := phasedata
        ()
    end
    x := []
    y := []
    ()
end



@userplot Nyquistplot
"""`fig = nyquistplot(sys; gaincircles=true, kwargs...)`, `nyquistplot(LTISystem[sys1, sys2...]; gaincircles=true, kwargs...)`

Create a Nyquist plot of the `LTISystem`(s). A frequency vector `w` can be
optionally provided.

`gaincircles` plots the circles corresponding to |S(iω)| = 1 and |T(iω)| = 1, where S and T are
the sensitivity and complementary sensitivity functions.

`kwargs` is sent as argument to plot."""
nyquistplot
@recipe function nyquistplot(p::Nyquistplot; gaincircles=true)
    systems, w = _processfreqplot(Val{:nyquist}(), p.args...)
    ny, nu = size(systems[1])
    nw = length(w)
    layout --> (ny,nu)
    s2i(i,j) = LinearIndices((ny,nu))[j,i]
    # Ensure that `axes` is always a matrix of handles
    for (si,s) = enumerate(systems)
        re_resp, im_resp = nyquist(s, w)[1:2]
        for j=1:nu
            for i=1:ny
                redata      = re_resp[:, i, j]
                imdata      = im_resp[:, i, j]
                @series begin
                    ylims   --> (min(max(-20,minimum(imdata)),-1), max(min(20,maximum(imdata)),1))
                    xlims   --> (min(max(-20,minimum(redata)),-1), max(min(20,maximum(redata)),1))
                    title --> "Nyquist plot from: u($j)"
                    yguide --> "To: y($i)"
                    subplot --> s2i(i,j)
                    label --> "\$G_{$(si)}\$"
                    hover --> [Printf.@sprintf("ω = %.3f", w) for w in w]
                    (redata, imdata)
                end
                # Plot rings
                if gaincircles && si == length(systems)
                    v = range(0,stop=2π,length=100)
                    S,C = sin.(v),cos.(v)
                    @series begin
                        primary := false
                        linestyle := :dash
                        linecolor := :black
                        seriestype := :path
                        markershape := :none
                        (C,S)
                    end
                    @series begin
                        primary := false
                        linestyle := :dash
                        linecolor := :black
                        seriestype := :path
                        markershape := :none
                        (C .-1,S)
                    end
                end

            end
        end
    end
end


@userplot Nicholsplot

"""
fig = `nicholsplot{T<:LTISystem}(systems::Vector{T}, w::AbstractVector; kwargs...)`

Create a Nichols plot of the `LTISystem`(s). A frequency vector `w` can be
optionally provided.

Keyword arguments:
```
text = true
Gains = [12, 6, 3, 1, 0.5, -0.5, -1, -3, -6, -10, -20, -40, -60]
pInc = 30
sat = 0.4
val = 0.85
fontsize = 10
```

`pInc` determines the increment in degrees between phase lines.

`sat` ∈ [0,1] determines the saturation of the gain lines

`val` ∈ [0,1] determines the brightness of the gain lines

Additional keyword arguments are sent to the function plotting the systems and can be
used to specify colors, line styles etc. using regular Plots.jl syntax

This function is based on code subject to the two-clause BSD licence
Copyright 2011 Will Robertson
Copyright 2011 Philipp Allgeuer

"""
nicholsplot
@recipe function nicholsplot(p::Nicholsplot;
    text     = true,
    Gains    = [12, 6, 3, 1, 0.5, -0.5, -1, -3, -6, -10, -20, -40, -60],
    pInc     = 30,
    sat      = 0.4,
    val      = 0.85,
    fontsize = 10)

    systems, w = _processfreqplot(Val{:nyquist}(), p.args...)
    ny, nu = size(systems[1])

    if isdiscrete(systems[1])
        w_nyquist = 2π/systems[1].Ts
        w = w[w.<= w_nyquist]
    end
    nw = length(w)

    # Gain circle functions
    angle(x)        = unwrap(atan.(imag.(x),real.(x)))
    RadM(m)         = @. abs(m/(m^2-1))
    CentreM(m)      = @. m^2/(1-m^2)
    Ny(mdb,t)       = @. CentreM(10^(mdb/20))+RadM(10^(mdb/20)).*(cosd(t)+im.*sind(t))
    Niϕ(mdb,t)      = @. rad2deg((angle(Ny(mdb,t))))
    Ni_Ga(mdb,t)    = @. 20 * log10(abs(Ny(mdb,t)))

    # Phase circle functions
    Radϕ(ϕ)         = @. 1 / (2 * abs(sind(ϕ)))
    Nyℜ(ϕ,t)        = @. -0.5+Radϕ(ϕ)*cosd(t+mod(ϕ,180)-90)
    Nyℑ(ϕ,t)        = @. 1 / (2 .* tand(ϕ))+Radϕ(ϕ)*sind(t+mod(ϕ,180)-90)
    Niϕϕ(ϕ,t)       = @. rad2deg((angle(Nyℜ(ϕ,t)+im*Nyℑ(ϕ,t))))+360*(round(ϕ/360,RoundToZero)+(0t<0))
    Ni_Gaϕ(ϕ,t)     = @. 20 * log10(abs(Nyℜ(ϕ,t)+im*Nyℑ(ϕ,t)))
    Ni_La(ϕ)        = @. 0.090*10^(ϕ/60)
    getColor(mdb)   = convert(Colors.RGB,Colors.HSV(360*((mdb-minimum(Gains))/(maximum(Gains)-minimum(Gains)))^1.5,sat,val))

    megaangles      = vcat(map(s -> 180/π*angle(vec(freqresp(s, w))), systems)...)
    filter!(x-> !isnan(x), megaangles)
    extremeangles = extrema(megaangles)
    extremeangles = floor(extremeangles[1]/180)*180, ceil(extremeangles[2]/180)*180
    PCyc            = Set{Int}(floor.(Int,megaangles/360)) |> collect |> sort
    # PCyc            = extremeangles[1]:pInc:extremeangles[2]

    # yticks := (Float64[],String[])
    yguide --> "Open-loop gain [dB]"
    xguide --> "Open-loop phase [deg]"

    #  Gain circles
    for k=Gains
        ϕVals   =Niϕ(k,-180:1:180)
        GVals   =Ni_Ga(k,-180:1:180)
        for l in PCyc
            @series begin
                linewidth := 1
                linecolor := getColor(k)
                grid --> false
                if text
                    offset  = (l+1)
                    TextX   = Niϕ(k,210) .+offset
                    TextY   = Ni_Ga(k,210)
                    annotations := (TextX,TextY,Plots.text("$(string(k)) dB",fontsize))
                end
                ϕVals .+ 360(l+1),GVals
            end
        end
    end

    #  Phase circles
    PCycbottom = (PCyc[1] < 0 ? PCyc[1]*360 : (PCyc[1]-1)*360)
    PCyctop = (PCyc[end] < 0 ? (PCyc[end]+1)*360 : (PCyc[end])*360)

    Phi=(PCycbottom):pInc:(PCyctop)
    T1 = 10.0 .^range(-4,stop=log10(180), length=300)
    T2 = [T1; 360 .- reverse(T1,dims=1)]

    for k=(Phi .+ 180)
        if abs(sind(k))<1e-3
            @series begin
                linewidth := 1
                linecolor := Colors.RGB(0.75*[1, 1, 1]...)
                [k,k],[-110,25]
            end
            if cosd(5)>0
                TextX=k
                TextY=1
            else
                TextX=k
                TextY=-46.5
            end
        else
            @series begin
                linewidth := 1
                linecolor := Colors.RGB(0.75*[1,1,1]...)
                Niϕϕ(k,T2),Ni_Gaϕ(k,T2)
            end
            Offset=k-180*floor(Int,k/180);
            if sign(sind(k))==1
                TextX=Niϕϕ(k,Ni_La(180-Offset))
                TextY=Ni_Gaϕ(k,Ni_La(180-Offset))
            else
                TextX=Niϕϕ(k,-Ni_La(Offset))+360
                TextY=Ni_Gaϕ(k,-Ni_La(Offset))
            end
        end
        TextX
        annotations := (TextX,TextY,Plots.text("$(string(k))°",fontsize))

        title --> "Nichols chart"
        grid --> false
        legend --> false
        xguide --> "Phase [deg]"
        yguide --> "Magnitude [dB]"

    end

    extremas = extrema(Gains)
    # colors = [:blue, :cyan, :green, :yellow, :orange, :red, :magenta]
    for (sysi,s) = enumerate(systems)
        ℜresp, ℑresp        = nyquist(s, w)[1:2]
        ℜdata               = dropdims(ℜresp, dims=(2,3))
        ℑdata               = dropdims(ℑresp, dims=(2,3))
        mag                 = 20*log10.(sqrt.(ℜdata.^2 + ℑdata.^2))
        angles              = 180/π*angle(im*ℑdata.+ℜdata)
        extremas = extrema([extremas..., extrema(mag)...])
        @series begin
            linewidth --> 2
            hover --> [Printf.@sprintf("ω = %.3f", w) for w in w]
            angles, mag
        end
    end
    ylims --> extremas
    xlims --> extrema(PCyc*360)
    nothing

end

@userplot Sigmaplot
"""`sigmaplot(sys, args...)`, `sigmaplot(LTISystem[sys1, sys2...], args...)`

Plot the singular values of the frequency response of the `LTISystem`(s). A
frequency vector `w` can be optionally provided.

`kwargs` is sent as argument to Plots.plot."""
sigmaplot
@recipe function sigmaplot(p::Sigmaplot)
    systems, w = _processfreqplot(Val{:sigma}(), p.args...)
    ny, nu = size(systems[1])
    nw = length(w)
    title --> "Sigma Plot"
    xguide --> "Frequency (rad/s)",
    yguide --> "Singular Values $_PlotScaleStr"
    for (si, s) in enumerate(systems)
        sv = sigma(s, w)[1]
        if _PlotScale == "dB"
            sv = 20*log10.(sv)
        end
        for i in 1:size(sv, 2)
            @series begin
                xscale --> :log10
                yscale --> _PlotScaleFunc
<<<<<<< HEAD
=======
                seriescolor --> si
>>>>>>> d6de5bb0
                w, sv[:, i]
            end
        end
    end
end

"""`fig = marginplot(sys::LTISystem [,w::AbstractVector];  kwargs...)`, `marginplot(sys::Vector{LTISystem}, w::AbstractVector;  kwargs...)`

Plot all the amplitude and phase margins of the system(s) `sys`.
A frequency vector `w` can be optionally provided.

`kwargs` is sent as argument to Plots.plot."""
function marginplot(systems::Union{AbstractVector{T},T}, args...; kwargs...) where T<:LTISystem
    systems, w = _processfreqplot(Val{:bode}(), systems, args...)
    ny, nu = size(systems[1])
    fig = bodeplot(systems, w; kwargs...)
    s2i(i,j) = LinearIndices((ny,2nu))[j,i]
    titles = Array{AbstractString}(undef, nu,ny,2,2)
    titles[:,:,1,1] .= "Gm: "
    titles[:,:,2,1] .= "Pm: "
    titles[:,:,1,2] .= "Wgm: "
    titles[:,:,2,2] .= "Wpm: "
    for (si, s) in enumerate(systems)
        for j=1:nu
            for i=1:ny
                wgm, gm, wpm, pm, fullPhase = sisomargin(s[i,j],w, full=true, allMargins=true)
                # Let's be reasonable, only plot 5 smallest gain margins
                if length(gm) > 5
                    @warn "Only showing smallest 5 out of $(length(gm)) gain margins"
                    idx = sortperm(gm)
                    wgm = wgm[idx[1:5]]
                    gm = gm[idx[1:5]]
                end
                # Let's be reasonable, only plot 5 smallest phase margins
                if length(pm) > 5
                    @warn "Only showing \"smallest\" 5 out of $(length(pm)) phase margins"
                    idx = sortperm(pm)
                    wgm = wpm[idx[1:5]]
                    gm = pm[idx[1:5]]
                end
                if _PlotScale == "dB"
                    mag = 20 .* log10.(1 ./ gm)
                    oneLine = 0
                else
                    mag = 1 ./ gm
                    oneLine = 1
                end
                for k=1:length(wgm)
                    #Plot gain margins
                    Plots.plot!(fig, [wgm[k];wgm[k]], [1;mag[k]]; lab="", subplot=s2i(2i-1,j), group=si)
                end
                #Plot gain line at 1
                Plots.plot!(fig, [w[1],w[end]], [oneLine,oneLine], l=:dash, c=:gray, lab="", subplot=s2i(2i-1,j))
                titles[j,i,1,1] *= "["*join([Printf.@sprintf("%2.2f",v) for v in gm],", ")*"] "
                titles[j,i,1,2] *= "["*join([Printf.@sprintf("%2.2f",v) for v in wgm],", ")*"] "
                for k=1:length(wpm)
                    #Plot the phase margins
                    Plots.plot!(fig, [wpm[k];wpm[k]],[fullPhase[k];fullPhase[k]-pm[k]]; lab="", subplot=s2i(2i,j))
                    #Plot the line at 360*k
                    Plots.plot!(fig, [w[1],w[end]],(fullPhase[k]-pm[k])*ones(2); l=:dash, c=:gray, lab="", subplot=s2i(2i,j))
                end
                titles[j,i,2,1] *=  "["*join([Printf.@sprintf("%2.2f",v) for v in pm],", ")*"] "
                titles[j,i,2,2] *=  "["*join([Printf.@sprintf("%2.2f",v) for v in wpm],", ")*"] "
            end
        end
    end
    for j = 1:nu
        for i = 1:ny
            Plots.title!(fig, titles[j,i,1,1]*" "*titles[j,i,1,2], subplot=s2i(2i-1,j))
            Plots.title!(fig, titles[j,i,2,1]*" "*titles[j,i,2,2], subplot=s2i(2i,j))
        end
    end
    return fig
end

# HELPERS:

function _same_io_dims(systems::LTISystem...)
    sizes = map(size, systems)
    return all(s -> s == sizes[1], sizes)
end

function _default_time_data(systems::Vector{T}) where T<:LTISystem
    sample_times = [_default_dt(i) for i in systems]
    tfinal = 100*maximum(sample_times)
    return sample_times, tfinal
end
_default_time_data(sys::LTISystem) = _default_time_data(LTISystem[sys])


@userplot Pzmap
"""`fig = pzmap(fig, system, args...; kwargs...)`

Create a pole-zero map of the `LTISystem`(s) in figure `fig`, `args` and `kwargs` will be sent to the `scatter` plot command."""
pzmap
@recipe function pzmap(p::Pzmap)
    systems = p.args[1]
    if systems[1].nu + systems[1].ny > 2
        @warn("pzmap currently only supports SISO systems. Only transfer function from u₁ to y₁ will be shown")
    end
    seriestype := :scatter
    framestyle --> :zerolines
    title --> "Pole-zero map"
    legend --> false
    for system in systems
        z,p,k = zpkdata(system)
        if !isempty(z[1])
            @series begin
                markershape --> :c
                markersize --> 15.
                markeralpha --> 0.5
                real(z[1]),imag(z[1])
            end
        end
        if !isempty(p[1])
            @series begin
                markershape --> :x
                markersize := 15.
                real(p[1]),imag(p[1])
            end
        end

        if isdiscrete(system)
            v = range(0,stop=2π,length=100)
            S,C = sin.(v),cos.(v)
            @series begin
                linestyle --> :dash
                linecolor := :black
                grid --> true
                C,S
            end
        end
    end
end
pzmap(sys::LTISystem; kwargs...) = pzmap([sys]; kwargs...)
pzmap!(sys::LTISystem; kwargs...) = pzmap!([sys]; kwargs...)

"""`fig = gangoffourplot(P::LTISystem, C::LTISystem)`, `gangoffourplot(P::Union{Vector, LTISystem}, C::Vector; plotphase=false)`

Gang-of-Four plot.

`kwargs` is sent as argument to Plots.plot."""
function gangoffourplot(P::Union{Vector, LTISystem}, C::Vector, args...; plotphase=false, kwargs...)
    # Array of (S,D,N,T)
    if P isa LTISystem # Don't broadcast over scalar (with size?)
        P = [P]
    end
    sys = gangoffour.(P,C)
    fig = bodeplot([[sys[i][1] sys[i][2]; sys[i][3] sys[i][4]] for i = 1:length(C)], args..., plotphase=plotphase; kwargs...)
    titles = fill("", 1, plotphase ? 8 : 4)
    # Empty titles on phase
    titleIdx = plotphase ? [1,2,5,6] : [1,2,3,4]
    titles[titleIdx] = ["S = 1/(1+PC)", "D = P/(1+PC)", "N = C/(1+PC)", "T = PC/(1+PC)"]
    Plots.plot!(fig, title = titles)
    return fig
end


function gangoffourplot(P::LTISystem,C::LTISystem, args...; plotphase=false, kwargs...)
    gangoffourplot(P,[C], args...; plotphase=plotphase, kwargs...)
end<|MERGE_RESOLUTION|>--- conflicted
+++ resolved
@@ -589,10 +589,7 @@
             @series begin
                 xscale --> :log10
                 yscale --> _PlotScaleFunc
-<<<<<<< HEAD
-=======
                 seriescolor --> si
->>>>>>> d6de5bb0
                 w, sv[:, i]
             end
         end
