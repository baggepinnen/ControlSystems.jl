import Colors
export lsimplot, stepplot, impulseplot, bodeplot, nyquistplot, sigmaplot, marginplot, setPlotScale, gangoffour, gangoffourplot, gangofseven, pzmap, pzmap!, nicholsplot

_PlotScale = "log10"
_PlotScaleFunc = :log10
_PlotScaleStr = ""



"""`setPlotScale(str)`

Set the default scale of magnitude in `bodeplot` and `sigmaplot`.
`str` should be either `"dB"` or `"log10"`."""
function setPlotScale(str::AbstractString)
    if str == "dB"
        plotSettings = (str, :identity, "(dB)")
    elseif str == "log10"
        plotSettings = (str, :log10, "")
    else
        error("Scale must be set to either \"dB\" or \"log10\"")
    end
    global _PlotScale, _PlotScaleFunc, _PlotScaleStr
    _PlotScale, _PlotScaleFunc, _PlotScaleStr = plotSettings
end

"""
Get atributes from xlims or ylims
default to extrema(wmag) if xlims/ylims not defined or empty
"""
function getlims(xylims, plotattributes, wmag)
    lims = get(plotattributes, xylims, extrema(wmag))
    if !isa(lims, Tuple{<:Number, <:Number}) # If x/ylims not supplied as empty
        lims = extrema(wmag)
    end
    if !isempty(get_serieslist(plotattributes))
        subplot = get(plotattributes, :subplot, 0)
        subplot == 0 && (return lims)
        se = seriesextrema(xylims, plotattributes, subplot)
        lims = extremareducer(lims, se)
    end
    lims
end

get_serieslist(plotattributes) = plotattributes[:plot_object].series_list
get_serieslist(plotattributes, subplot) = plotattributes[:plot_object].subplots[subplot].series_list

function seriesextrema(xylims, plotattributes, subplot)
    serieslist = get_serieslist(plotattributes, subplot)
    isempty(serieslist) && (return (Inf, -Inf))
    sym = xylims === :xlims ? :x : :y
    mapreduce(extremareducer, serieslist) do series
        extrema(series[sym])
    end
end
extremareducer(x,y) = (min(x[1],y[1]),max(x[2],y[2]))

function getLogTicks(x, minmax)
    minx, maxx =  minmax
    major_minor_limit = 6
    minor_text_limit  = 8
    min               = ceil(log10(minx))
    max               = floor(log10(maxx))
    major             = exp10.(min:max)
    if Plots.backend() ∉ [Plots.GRBackend(), Plots.PlotlyBackend()]
        majorText = [latexstring("\$10^{$(round(Int64,i))}\$") for i = min:max]
    else
        majorText = ["10^{$(round(Int64,i))}" for i = min:max]
    end
    if max - min < major_minor_limit
        minor     = [j*exp10(i) for i = (min-1):(max+1) for j = 2:9]
        if Plots.backend() ∉ [Plots.GRBackend(), Plots.PlotlyBackend()]
            minorText = [latexstring("\$$j\\cdot10^{$(round(Int64,i))}\$") for i = (min-1):(max+1) for j = 2:9]
        else
            minorText = ["$j*10^{$(round(Int64,i))}" for i = (min-1):(max+1) for j = 2:9]
        end

        ind       = findall(minx .<= minor .<= maxx)
        minor     = minor[ind]
        minorText = minorText[ind]
        if length(minor) > minor_text_limit
            minorText = [" " for t in minorText]#fill!(minorText, L" ")
        end
        perm = sortperm([major; minor])
        return [major; minor][perm], [majorText; minorText][perm]

    else
        return major, majorText
    end
end


@userplot Lsimplot

"""`fig = lsimplot(sys::LTISystem, u, t; x0=0, method)`

`lsimplot(LTISystem[sys1, sys2...], u, t; x0, method)`

Calculate the time response of the `LTISystem`(s) to input `u`. If `x0` is
not specified, a zero vector is used.

Continuous time systems are discretized before simulation. By default, the
method is chosen based on the smoothness of the input signal. Optionally, the
`method` parameter can be specified as either `:zoh` or `:foh`.
"""
lsimplot

@recipe function lsimplot(p::Lsimplot; method=nothing)
    if length(p.args) < 3
        error("Wrong number of arguments")
    end
    systems,u,t = p.args[1:3]

    if !isa(systems,AbstractArray)
        systems = [systems]
    end
    if method == nothing
        method = _issmooth(u) ? :foh : :zoh
    end
    if !_same_io_dims(systems...)
        error("All systems must have the same input/output dimensions")
    end
    ny, nu = size(systems[1])
    layout --> (ny,1)
    s2i(i,j) = LinearIndices((ny,1))[j,i]
    for (si,s) in enumerate(systems)
        s = systems[si]
        y = length(p.args) >= 4 ? lsim(s, u, t, x0=p.args[4], method=method)[1] : lsim(s, u, t, method=method)[1]
        seriestype := iscontinuous(s) ? :path : :steppost
        for i=1:ny
            ytext = (ny > 1) ? "Amplitude to: y($i)" : "Amplitude"
            @series begin
                xguide  --> "Time (s)"
                yguide  --> ytext
                title   --> "System Response"
                subplot --> s2i(1,i)
                label     --> "\$G_{$(si)}\$"
                t,  y[:, i]
            end
        end
    end
end

@userplot Stepplot
@userplot Impulseplot
"""
`stepeplot(sys[, Tf]; kwargs...)`` or `stepplot(sys[, t]; kwargs...)``
Plot step response of  `sys` until final time `Tf` or at time points in the vector `t`.
If not defined, suitable values are chosen based on `sys`.
See also [`step`](@ref)

`kwargs` is sent as argument to Plots.plot.
"""
stepplot

"""
    `impulseplot(sys[, Tf]; kwargs...)`` or `impulseplot(sys[, t]; kwargs...)``
Plot impulse response of `sys` until final time `Tf` or at time points in the vector `t`.
If not defined, suitable values are chosen based on `sys`.
See also [`impulse`](@ref)

`kwargs` is sent as argument to Plots.plot.
"""
impulseplot

for (func, title, typ) = ((step, "Step Response", Stepplot), (impulse, "Impulse Response", Impulseplot))
    funcname = Symbol(func,"plot")

    @recipe function f(p::typ)
        systems = p.args[1]
        if !isa(systems, AbstractArray)
            systems = [systems]
        end
        if !_same_io_dims(systems...)
            error("All systems must have the same input/output dimensions")
        end
        ny, nu = size(systems[1])
        layout --> (ny,nu)
        titles = fill("", 1, ny*nu)
        title --> titles
        s2i(i,j) = LinearIndices((ny,nu))[i,j]
        for (si,s) in enumerate(systems)
            y,t = func(s, p.args[2:end]...)
            for i=1:ny
                for j=1:nu
                    ydata = reshape(y[:, i, j], size(t, 1))
                    style = iscontinuous(s) ? :path : :steppost
                    ttext = (nu > 1 && i==1) ? title*" from: u($j) " : title
                    titles[s2i(i,j)] = ttext
                    ytext = (ny > 1 && j==1) ? "Amplitude to: y($i)" : "Amplitude"
                    @series begin
<<<<<<< HEAD
                        seriestype := style
                        xguide --> "Time (s)"
                        yguide --> ytext
=======
                        seriestype --> style
                        xlabel --> "Time (s)"
                        ylabel --> ytext
>>>>>>> 31ce4973
                        subplot --> s2i(i,j)
                        label --> "\$G_{$(si)}\$"
                        t, ydata
                    end
                end
            end
        end
    end

end

"""
    _processfreqplot(plottype, system::LTISystem, [w])
    _processfreqplot(plottype, system::AbstractVector{<:LTISystem}, [w])

    Calculate default frequency vector and put system in array of not already array.
    `plottype` is one of `Val{:bode}, Val{:nyquist}, ...`
    for which `_default_freq_vector` is defined.
    Check that system dimensions are compatible.
"""
_processfreqplot(plottype, system::LTISystem, args...) =
    _processfreqplot(plottype, [system], args...)
# Catch when system is not vector, with and without frequency input

# Cantch correct form
function _processfreqplot(plottype, systems::AbstractVector{<:LTISystem},
            w = _default_freq_vector(systems, plottype))

    if !_same_io_dims(systems...)
        error("All systems must have the same input/output dimensions")
    end
    return systems, w
end


@userplot Bodeplot
## FREQUENCY PLOTS ##
"""`fig = bodeplot(sys, args...)`, `bodeplot(LTISystem[sys1, sys2...], args...; plotphase=true, hz=false, kwargs...)`

Create a Bode plot of the `LTISystem`(s). A frequency vector `w` can be
optionally provided. To change the Magnitude scale see `setPlotScale(str)`

`kwargs` is sent as argument to Plots.plot."""
bodeplot

@recipe function bodeplot(p::Bodeplot; plotphase=true, ylimsphase=(), unwrap=true, hz=false)
    systems, w = _processfreqplot(Val{:bode}(), p.args...)
    ws = (hz ? 1/(2π) : 1) .* w
    ny, nu = size(systems[1])
    s2i(i,j) = LinearIndices((nu,(plotphase ? 2 : 1)*ny))[j,i]
    layout --> ((plotphase ? 2 : 1)*ny,nu)
    nw = length(w)
    xticks --> getLogTicks(ws, getlims(:xlims, plotattributes, ws))

    for (si,s) = enumerate(systems)
        mag, phase = bode(s, w)[1:2]
        if _PlotScale == "dB" # Set by setPlotScale(str) globally
            mag = 20*log10.(mag)
        end


<<<<<<< HEAD
        xlab = plotphase ? "" : "Frequency (rad/s)"
        group_ind = 0
=======
        xlab = plotphase ? "" : (hz ? "Frequency [Hz]" : "Frequency [rad/s]")
>>>>>>> 31ce4973
        for j=1:nu
            for i=1:ny
                group_ind += 1
                magdata = vec(mag[:, i, j])
                if all(magdata .== -Inf)
                    # 0 system, don't plot anything
                    continue
                end
                phasedata = vec(phase[:, i, j])
                @series begin
                    grid      --> true
                    yscale    --> _PlotScaleFunc
                    xscale    --> :log10
                    if _PlotScale != "dB"
                        yticks    --> getLogTicks(magdata, getlims(:ylims, plotattributes, magdata))
                    end
                    xguide    --> xlab
                    yguide    --> "Magnitude $_PlotScaleStr"
                    subplot   --> s2i((plotphase ? (2i-1) : i),j)
                    title     --> "Bode plot from: u($j)"
                    label     --> "\$G_{$(si)}\$"
<<<<<<< HEAD
                    group     --> group_ind
                    w, magdata
=======
                    linestyle --> styledict[:l]
                    seriescolor --> styledict[:c]
                    ws, magdata
>>>>>>> 31ce4973
                end
                plotphase || continue

                @series begin
                    grid      --> true
                    xscale    --> :log10
                    ylims      := ylimsphase
                    yguide    --> "Phase (deg)"
<<<<<<< HEAD
                    subplot   --> s2i(2i,j)
                    xguide    --> "Frequency (rad/s)"
                    label     --> "\$G_{$(si)}\$"
                    group     --> group_ind
                    w, unwrap ? ControlSystems.unwrap(phasedata.*(pi/180)).*(180/pi) : phasedata
=======
                    subplot --> s2i(2i,j)
                    xguide    --> (hz ? "Frequency [Hz]" : "Frequency [rad/s]")
                    label     --> "\$G_{$(si)}\$"
                    linestyle --> styledict[:l]
                    seriescolor --> styledict[:c]
                    ws, unwrap ? ControlSystems.unwrap(phasedata.*(pi/180)).*(180/pi) : phasedata
>>>>>>> 31ce4973
                end

            end
        end
    end
end

@recipe function f(::Type{Val{:bodemag}}, x, y, z)
    w = x
    magdata = y
    seriestype := :path
    primary := false
    @series begin
        grid   --> true
        yscale --> :log10
        xscale --> :log10
        yguide --> "Magnitude"
        xticks --> getLogTicks(w,  getlims(:xlims, plotattributes, w))
        yticks --> getLogTicks(magdata,  getlims(:ylims, plotattributes, magdata))
        x := w; y := magdata
        ()
    end
    x := []
    y := []
    ()
end
@recipe function f(::Type{Val{:bodephase}}, x, y, z)
    w = x
    phasedata = y
    seriestype := :path
    primary := false
    @series begin
        grid   --> true
        xscale --> :log10
        yguide --> "Phase (deg)"
        xguide --> "Frequency (rad/s)"
        xticks --> getLogTicks(w, getlims(:xlims, plotattributes, w))
        x := w; y := phasedata
        ()
    end
    x := []
    y := []
    ()
end



@userplot Nyquistplot
"""`fig = nyquistplot(sys; gaincircles=true, kwargs...)`, `nyquistplot(LTISystem[sys1, sys2...]; gaincircles=true, kwargs...)`

Create a Nyquist plot of the `LTISystem`(s). A frequency vector `w` can be
optionally provided.

`gaincircles` plots the circles corresponding to |S(iω)| = 1 and |T(iω)| = 1, where S and T are
the sensitivity and complementary sensitivity functions.

`kwargs` is sent as argument to plot."""
nyquistplot
@recipe function nyquistplot(p::Nyquistplot; gaincircles=true)
    systems, w = _processfreqplot(Val{:nyquist}(), p.args...)
    ny, nu = size(systems[1])
    nw = length(w)
    layout --> (ny,nu)
    s2i(i,j) = LinearIndices((ny,nu))[j,i]
    # Ensure that `axes` is always a matrix of handles
    for (si,s) = enumerate(systems)
        re_resp, im_resp = nyquist(s, w)[1:2]
        for j=1:nu
            for i=1:ny
                redata      = re_resp[:, i, j]
                imdata      = im_resp[:, i, j]
                @series begin
                    ylims   --> (min(max(-20,minimum(imdata)),-1), max(min(20,maximum(imdata)),1))
                    xlims   --> (min(max(-20,minimum(redata)),-1), max(min(20,maximum(redata)),1))
                    title --> "Nyquist plot from: u($j)"
                    yguide --> "To: y($i)"
                    subplot --> s2i(i,j)
                    label --> "\$G_{$(si)}\$"
                    hover --> [Printf.@sprintf("ω = %.3f", w) for w in w]
                    (redata, imdata)
                end
                # Plot rings
                if gaincircles && si == length(systems)
                    v = range(0,stop=2π,length=100)
                    S,C = sin.(v),cos.(v)
                    @series begin
                        primary := false
                        linestyle := :dash
                        linecolor := :black
                        seriestype := :path
                        markershape := :none
                        (C,S)
                    end
                    @series begin
                        primary := false
                        linestyle := :dash
                        linecolor := :black
                        seriestype := :path
                        markershape := :none
                        (C .-1,S)
                    end
                end

            end
        end
    end
end


@userplot Nicholsplot

"""
fig = `nicholsplot{T<:LTISystem}(systems::Vector{T}, w::AbstractVector; kwargs...)`

Create a Nichols plot of the `LTISystem`(s). A frequency vector `w` can be
optionally provided.

Keyword arguments:
```
text = true
Gains = [12, 6, 3, 1, 0.5, -0.5, -1, -3, -6, -10, -20, -40, -60]
pInc = 30
sat = 0.4
val = 0.85
fontsize = 10
```

`pInc` determines the increment in degrees between phase lines.

`sat` ∈ [0,1] determines the saturation of the gain lines

`val` ∈ [0,1] determines the brightness of the gain lines

Additional keyword arguments are sent to the function plotting the systems and can be
used to specify colors, line styles etc. using regular Plots.jl syntax

This function is based on code subject to the two-clause BSD licence
Copyright 2011 Will Robertson
Copyright 2011 Philipp Allgeuer

"""
nicholsplot
@recipe function nicholsplot(p::Nicholsplot;
    text     = true,
    Gains    = [12, 6, 3, 1, 0.5, -0.5, -1, -3, -6, -10, -20, -40, -60],
    pInc     = 30,
    sat      = 0.4,
    val      = 0.85,
    fontsize = 10)

    systems, w = _processfreqplot(Val{:nyquist}(), p.args...)
    ny, nu = size(systems[1])

    if isdiscrete(systems[1])
        w_nyquist = 2π/systems[1].Ts
        w = w[w.<= w_nyquist]
    end
    nw = length(w)

    # Gain circle functions
    angle(x)        = unwrap(atan.(imag.(x),real.(x)))
    RadM(m)         = @. abs(m/(m^2-1))
    CentreM(m)      = @. m^2/(1-m^2)
    Ny(mdb,t)       = @. CentreM(10^(mdb/20))+RadM(10^(mdb/20)).*(cosd(t)+im.*sind(t))
    Niϕ(mdb,t)      = @. rad2deg((angle(Ny(mdb,t))))
    Ni_Ga(mdb,t)    = @. 20 * log10(abs(Ny(mdb,t)))

    # Phase circle functions
    Radϕ(ϕ)         = @. 1 / (2 * abs(sind(ϕ)))
    Nyℜ(ϕ,t)        = @. -0.5+Radϕ(ϕ)*cosd(t+mod(ϕ,180)-90)
    Nyℑ(ϕ,t)        = @. 1 / (2 .* tand(ϕ))+Radϕ(ϕ)*sind(t+mod(ϕ,180)-90)
    Niϕϕ(ϕ,t)       = @. rad2deg((angle(Nyℜ(ϕ,t)+im*Nyℑ(ϕ,t))))+360*(round(ϕ/360,RoundToZero)+(0t<0))
    Ni_Gaϕ(ϕ,t)     = @. 20 * log10(abs(Nyℜ(ϕ,t)+im*Nyℑ(ϕ,t)))
    Ni_La(ϕ)        = @. 0.090*10^(ϕ/60)
    getColor(mdb)   = convert(Colors.RGB,Colors.HSV(360*((mdb-minimum(Gains))/(maximum(Gains)-minimum(Gains)))^1.5,sat,val))

    megaangles      = vcat(map(s -> 180/π*angle(vec(freqresp(s, w))), systems)...)
    filter!(x-> !isnan(x), megaangles)
    extremeangles = extrema(megaangles)
    extremeangles = floor(extremeangles[1]/180)*180, ceil(extremeangles[2]/180)*180
    PCyc            = Set{Int}(floor.(Int,megaangles/360)) |> collect |> sort
    # PCyc            = extremeangles[1]:pInc:extremeangles[2]

    # yticks := (Float64[],String[])
    yguide --> "Open-loop gain [dB]"
    xguide --> "Open-loop phase [deg]"

    #  Gain circles
    for k=Gains
        ϕVals   =Niϕ(k,-180:1:180)
        GVals   =Ni_Ga(k,-180:1:180)
        for l in PCyc
            @series begin
                linewidth := 1
                linecolor := getColor(k)
                grid --> false
                if text
                    offset  = (l+1)
                    TextX   = Niϕ(k,210) .+offset
                    TextY   = Ni_Ga(k,210)
                    annotations := (TextX,TextY,Plots.text("$(string(k)) dB",fontsize))
                end
                ϕVals .+ 360(l+1),GVals
            end
        end
    end

    #  Phase circles
    PCycbottom = (PCyc[1] < 0 ? PCyc[1]*360 : (PCyc[1]-1)*360)
    PCyctop = (PCyc[end] < 0 ? (PCyc[end]+1)*360 : (PCyc[end])*360)

    Phi=(PCycbottom):pInc:(PCyctop)
    T1 = 10.0 .^range(-4,stop=log10(180), length=300)
    T2 = [T1; 360 .- reverse(T1,dims=1)]

    for k=(Phi .+ 180)
        if abs(sind(k))<1e-3
            @series begin
                linewidth := 1
                linecolor := Colors.RGB(0.75*[1, 1, 1]...)
                [k,k],[-110,25]
            end
            if cosd(5)>0
                TextX=k
                TextY=1
            else
                TextX=k
                TextY=-46.5
            end
        else
            @series begin
                linewidth := 1
                linecolor := Colors.RGB(0.75*[1,1,1]...)
                Niϕϕ(k,T2),Ni_Gaϕ(k,T2)
            end
            Offset=k-180*floor(Int,k/180);
            if sign(sind(k))==1
                TextX=Niϕϕ(k,Ni_La(180-Offset))
                TextY=Ni_Gaϕ(k,Ni_La(180-Offset))
            else
                TextX=Niϕϕ(k,-Ni_La(Offset))+360
                TextY=Ni_Gaϕ(k,-Ni_La(Offset))
            end
        end
        TextX
        annotations := (TextX,TextY,Plots.text("$(string(k))°",fontsize))

        title --> "Nichols chart"
        grid --> false
        legend --> false
        xguide --> "Phase [deg]"
        yguide --> "Magnitude [dB]"

    end

    extremas = extrema(Gains)
    # colors = [:blue, :cyan, :green, :yellow, :orange, :red, :magenta]
    for (sysi,s) = enumerate(systems)
        ℜresp, ℑresp        = nyquist(s, w)[1:2]
        ℜdata               = dropdims(ℜresp, dims=(2,3))
        ℑdata               = dropdims(ℑresp, dims=(2,3))
        mag                 = 20*log10.(sqrt.(ℜdata.^2 + ℑdata.^2))
        angles              = 180/π*angle(im*ℑdata.+ℜdata)
        extremas = extrema([extremas..., extrema(mag)...])
        @series begin
            linewidth --> 2
            hover --> [Printf.@sprintf("ω = %.3f", w) for w in w]
            angles, mag
        end
    end
    ylims --> extremas
    xlims --> extrema(PCyc*360)
    nothing

end

@userplot Sigmaplot
"""`sigmaplot(sys, args...)`, `sigmaplot(LTISystem[sys1, sys2...], args...)`

Plot the singular values of the frequency response of the `LTISystem`(s). A
frequency vector `w` can be optionally provided.

`kwargs` is sent as argument to Plots.plot."""
sigmaplot
@recipe function sigmaplot(p::Sigmaplot)
    systems, w = _processfreqplot(Val{:sigma}(), p.args...)
    ny, nu = size(systems[1])
    nw = length(w)
    title --> "Sigma Plot"
    xguide --> "Frequency (rad/s)",
    yguide --> "Singular Values $_PlotScaleStr"
    for (si, s) in enumerate(systems)
        sv = sigma(s, w)[1]
        if _PlotScale == "dB"
            sv = 20*log10.(sv)
        end
        for i in 1:size(sv, 2)
            @series begin
                xscale --> :log10
                yscale --> _PlotScaleFunc
                seriescolor --> si
                w, sv[:, i]
            end
        end
    end
end

"""`fig = marginplot(sys::LTISystem [,w::AbstractVector];  kwargs...)`, `marginplot(sys::Vector{LTISystem}, w::AbstractVector;  kwargs...)`

Plot all the amplitude and phase margins of the system(s) `sys`.
A frequency vector `w` can be optionally provided.

`kwargs` is sent as argument to Plots.plot."""
function marginplot(systems::Union{AbstractVector{T},T}, args...; kwargs...) where T<:LTISystem
    systems, w = _processfreqplot(Val{:bode}(), systems, args...)
    ny, nu = size(systems[1])
    fig = bodeplot(systems, w; kwargs...)
    s2i(i,j) = LinearIndices((ny,2nu))[j,i]
    titles = Array{AbstractString}(undef, nu,ny,2,2)
    titles[:,:,1,1] .= "Gm: "
    titles[:,:,2,1] .= "Pm: "
    titles[:,:,1,2] .= "Wgm: "
    titles[:,:,2,2] .= "Wpm: "
    for (si, s) in enumerate(systems)
        for j=1:nu
            for i=1:ny
                wgm, gm, wpm, pm, fullPhase = sisomargin(s[i,j],w, full=true, allMargins=true)
                # Let's be reasonable, only plot 5 smallest gain margins
                if length(gm) > 5
                    @warn "Only showing smallest 5 out of $(length(gm)) gain margins"
                    idx = sortperm(gm)
                    wgm = wgm[idx[1:5]]
                    gm = gm[idx[1:5]]
                end
                # Let's be reasonable, only plot 5 smallest phase margins
                if length(pm) > 5
                    @warn "Only showing \"smallest\" 5 out of $(length(pm)) phase margins"
                    idx = sortperm(pm)
                    wgm = wpm[idx[1:5]]
                    gm = pm[idx[1:5]]
                end
                if _PlotScale == "dB"
                    mag = 20 .* log10.(1 ./ gm)
                    oneLine = 0
                else
                    mag = 1 ./ gm
                    oneLine = 1
                end
                for k=1:length(wgm)
                    #Plot gain margins
                    Plots.plot!(fig, [wgm[k];wgm[k]], [1;mag[k]]; lab="", subplot=s2i(2i-1,j))
                end
                #Plot gain line at 1
                Plots.plot!(fig, [w[1],w[end]], [oneLine,oneLine], l=:dash, c=:gray, lab="", subplot=s2i(2i-1,j))
                titles[j,i,1,1] *= "["*join([Printf.@sprintf("%2.2f",v) for v in gm],", ")*"] "
                titles[j,i,1,2] *= "["*join([Printf.@sprintf("%2.2f",v) for v in wgm],", ")*"] "
                for k=1:length(wpm)
                    #Plot the phase margins
                    Plots.plot!(fig, [wpm[k];wpm[k]],[fullPhase[k];fullPhase[k]-pm[k]]; lab="", subplot=s2i(2i,j))
                    #Plot the line at 360*k
                    Plots.plot!(fig, [w[1],w[end]],(fullPhase[k]-pm[k])*ones(2); l=:dash, c=:gray, lab="", subplot=s2i(2i,j))
                end
                titles[j,i,2,1] *=  "["*join([Printf.@sprintf("%2.2f",v) for v in pm],", ")*"] "
                titles[j,i,2,2] *=  "["*join([Printf.@sprintf("%2.2f",v) for v in wpm],", ")*"] "
            end
        end
    end
    for j = 1:nu
        for i = 1:ny
            Plots.title!(fig, titles[j,i,1,1]*" "*titles[j,i,1,2], subplot=s2i(2i-1,j))
            Plots.title!(fig, titles[j,i,2,1]*" "*titles[j,i,2,2], subplot=s2i(2i,j))
        end
    end
    return fig
end

# HELPERS:

function _same_io_dims(systems::LTISystem...)
    sizes = map(size, systems)
    return all(s -> s == sizes[1], sizes)
end

function _default_time_data(systems::Vector{T}) where T<:LTISystem
    sample_times = [_default_dt(i) for i in systems]
    tfinal = 100*maximum(sample_times)
    return sample_times, tfinal
end
_default_time_data(sys::LTISystem) = _default_time_data(LTISystem[sys])


@userplot Pzmap
"""`fig = pzmap(fig, system, args...; kwargs...)`

Create a pole-zero map of the `LTISystem`(s) in figure `fig`, `args` and `kwargs` will be sent to the `scatter` plot command."""
pzmap
@recipe function pzmap(p::Pzmap)
    systems = p.args[1]
    if systems[1].nu + systems[1].ny > 2
        @warn("pzmap currently only supports SISO systems. Only transfer function from u₁ to y₁ will be shown")
    end
    seriestype := :scatter
    framestyle --> :zerolines
    title --> "Pole-zero map"
    legend --> false
    for system in systems
        z,p,k = zpkdata(system)
        if !isempty(z[1])
            @series begin
                markershape --> :c
                markersize --> 15.
                markeralpha --> 0.5
                real(z[1]),imag(z[1])
            end
        end
        if !isempty(p[1])
            @series begin
                markershape --> :x
                markersize --> 15.
                real(p[1]),imag(p[1])
            end
        end

        if isdiscrete(system)
            v = range(0,stop=2π,length=100)
            S,C = sin.(v),cos.(v)
            @series begin
                linestyle --> :dash
                linecolor := :black
                grid --> true
                C,S
            end
        end
    end
end
pzmap(sys::LTISystem; kwargs...) = pzmap([sys]; kwargs...)
pzmap!(sys::LTISystem; kwargs...) = pzmap!([sys]; kwargs...)

"""`fig = gangoffourplot(P::LTISystem, C::LTISystem)`, `gangoffourplot(P::Union{Vector, LTISystem}, C::Vector; plotphase=false)`

Gang-of-Four plot.

`kwargs` is sent as argument to Plots.plot."""
function gangoffourplot(P::Union{Vector, LTISystem}, C::Vector, args...; plotphase=false, kwargs...)
    # Array of (S,D,N,T)
    if P isa LTISystem # Don't broadcast over scalar (with size?)
        P = [P]
    end
    sys = gangoffour.(P,C)
    fig = bodeplot([[sys[i][1] sys[i][2]; sys[i][3] sys[i][4]] for i = 1:length(C)], args..., plotphase=plotphase; kwargs...)
    titles = fill("", 1, plotphase ? 8 : 4)
    # Empty titles on phase
    titleIdx = plotphase ? [1,2,5,6] : [1,2,3,4]
    titles[titleIdx] = ["S = 1/(1+PC)", "D = P/(1+PC)", "N = C/(1+PC)", "T = PC/(1+PC)"]
    Plots.plot!(fig, title = titles)
    return fig
end


function gangoffourplot(P::LTISystem,C::LTISystem, args...; plotphase=false, kwargs...)
    gangoffourplot(P,[C], args...; plotphase=plotphase, kwargs...)
end<|MERGE_RESOLUTION|>--- conflicted
+++ resolved
@@ -188,15 +188,9 @@
                     titles[s2i(i,j)] = ttext
                     ytext = (ny > 1 && j==1) ? "Amplitude to: y($i)" : "Amplitude"
                     @series begin
-<<<<<<< HEAD
-                        seriestype := style
-                        xguide --> "Time (s)"
-                        yguide --> ytext
-=======
                         seriestype --> style
                         xlabel --> "Time (s)"
                         ylabel --> ytext
->>>>>>> 31ce4973
                         subplot --> s2i(i,j)
                         label --> "\$G_{$(si)}\$"
                         t, ydata
@@ -258,12 +252,7 @@
         end
 
 
-<<<<<<< HEAD
-        xlab = plotphase ? "" : "Frequency (rad/s)"
-        group_ind = 0
-=======
         xlab = plotphase ? "" : (hz ? "Frequency [Hz]" : "Frequency [rad/s]")
->>>>>>> 31ce4973
         for j=1:nu
             for i=1:ny
                 group_ind += 1
@@ -285,14 +274,8 @@
                     subplot   --> s2i((plotphase ? (2i-1) : i),j)
                     title     --> "Bode plot from: u($j)"
                     label     --> "\$G_{$(si)}\$"
-<<<<<<< HEAD
                     group     --> group_ind
-                    w, magdata
-=======
-                    linestyle --> styledict[:l]
-                    seriescolor --> styledict[:c]
                     ws, magdata
->>>>>>> 31ce4973
                 end
                 plotphase || continue
 
@@ -301,20 +284,11 @@
                     xscale    --> :log10
                     ylims      := ylimsphase
                     yguide    --> "Phase (deg)"
-<<<<<<< HEAD
                     subplot   --> s2i(2i,j)
-                    xguide    --> "Frequency (rad/s)"
+                    xguide    --> (hz ? "Frequency [Hz]" : "Frequency [rad/s]")
                     label     --> "\$G_{$(si)}\$"
                     group     --> group_ind
-                    w, unwrap ? ControlSystems.unwrap(phasedata.*(pi/180)).*(180/pi) : phasedata
-=======
-                    subplot --> s2i(2i,j)
-                    xguide    --> (hz ? "Frequency [Hz]" : "Frequency [rad/s]")
-                    label     --> "\$G_{$(si)}\$"
-                    linestyle --> styledict[:l]
-                    seriescolor --> styledict[:c]
                     ws, unwrap ? ControlSystems.unwrap(phasedata.*(pi/180)).*(180/pi) : phasedata
->>>>>>> 31ce4973
                 end
 
             end
