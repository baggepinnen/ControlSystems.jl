--- conflicted
+++ resolved
@@ -172,14 +172,8 @@
         titles = fill("", 1, ny*nu)
         title --> titles
         s2i(i,j) = LinearIndices((ny,nu))[i,j]
-<<<<<<< HEAD
         for (si,s) in enumerate(systems)
             y,t = func(s, p.args[2:end]...)
-=======
-        for (si,(s, dt)) in enumerate(zip(systems, dt_list))
-            t = 0:dt:tfinal
-            y = func(s, t)[1]
->>>>>>> 1318b0c8
             for i=1:ny
                 for j=1:nu
                     ydata = reshape(y[:, i, j], size(t, 1))
@@ -638,11 +632,7 @@
                 end
                 for k=1:length(wgm)
                     #Plot gain margins
-<<<<<<< HEAD
-                    Plots.plot!(fig, [wgm[k];wgm[k]], [1;mag[k]], lab="", subplot=s2i(2i-1,j); group=si)
-=======
                     Plots.plot!(fig, [wgm[k];wgm[k]], [1;mag[k]]; lab="", subplot=s2i(2i-1,j), group=si)
->>>>>>> 1318b0c8
                 end
                 #Plot gain line at 1
                 Plots.plot!(fig, [w[1],w[end]], [oneLine,oneLine], l=:dash, c=:gray, lab="", subplot=s2i(2i-1,j))
@@ -650,11 +640,7 @@
                 titles[j,i,1,2] *= "["*join([Printf.@sprintf("%2.2f",v) for v in wgm],", ")*"] "
                 for k=1:length(wpm)
                     #Plot the phase margins
-<<<<<<< HEAD
-                    Plots.plot!(fig, [wpm[k];wpm[k]],[fullPhase[k];fullPhase[k]-pm[k]], lab="", subplot=s2i(2i,j); group=si)
-=======
                     Plots.plot!(fig, [wpm[k];wpm[k]],[fullPhase[k];fullPhase[k]-pm[k]]; lab="", subplot=s2i(2i,j))
->>>>>>> 1318b0c8
                     #Plot the line at 360*k
                     Plots.plot!(fig, [w[1],w[end]],(fullPhase[k]-pm[k])*ones(2); l=:dash, c=:gray, lab="", subplot=s2i(2i,j))
                 end
