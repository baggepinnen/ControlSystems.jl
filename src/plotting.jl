import Colors
export lsimplot, stepplot, impulseplot, bodeplot, nyquistplot, sigmaplot, marginplot, setPlotScale, gangoffour, gangoffourplot, gangofseven, pzmap, pzmap!, nicholsplot

_PlotScale = "log10"
_PlotScaleFunc = :log10
_PlotScaleStr = ""



"""
    setPlotScale(str)

Set the default scale of magnitude in `bodeplot` and `sigmaplot`.
`str` should be either `"dB"` or `"log10"`.
"""
function setPlotScale(str::AbstractString)
    if str == "dB"
        plotSettings = (str, :identity, "(dB)")
    elseif str == "log10"
        plotSettings = (str, :log10, "")
    else
        error("Scale must be set to either \"dB\" or \"log10\"")
    end
    global _PlotScale, _PlotScaleFunc, _PlotScaleStr
    _PlotScale, _PlotScaleFunc, _PlotScaleStr = plotSettings
end

"""
Get atributes from xlims or ylims
default to extrema(wmag) if xlims/ylims not defined or empty
"""
function getlims(xylims, plotattributes, wmag)
    lims = get(plotattributes, xylims, extrema(wmag))
    if !isa(lims, Tuple{<:Number, <:Number}) # If x/ylims not supplied as empty
        lims = extrema(wmag)
    end
    if !isempty(get_serieslist(plotattributes))
        subplot = get(plotattributes, :subplot, 0)
        (subplot == 0 || (subplot isa Array)) && (return lims)
        se = seriesextrema(xylims, plotattributes, subplot)
        lims = extremareducer(lims, se)
    end
    lims
end

get_serieslist(plotattributes) = plotattributes[:plot_object].series_list
get_serieslist(plotattributes, subplot) = plotattributes[:plot_object].subplots[subplot].series_list

function seriesextrema(xylims, plotattributes, subplot)
    serieslist = get_serieslist(plotattributes, subplot)
    isempty(serieslist) && (return (Inf, -Inf))
    sym = xylims === :xlims ? :x : :y
    mapreduce(extremareducer, serieslist) do series
        extrema(series[sym])
    end
end
extremareducer(x,y) = (min(x[1],y[1]),max(x[2],y[2]))

function getPhaseTicks(x, minmax)
    minx, maxx =  minmax
    min               = ceil(minx/90)
    max               = floor(maxx/90)
    if max-min < 5
        ## If we span less than a full rotation 45° steps are ok
        major = ((min-0.5):0.5:(max+0.5)).*90
    else
        ## Create additional 45° before/behind first/last plot
        ## this helps identifying at the edges.
        major = [(min-0.5);min:max;(max+0.5)].*90
    end
    if Plots.backend() != Plots.GRBackend()
        majorText = [latexstring("\$ $(round(Int64,i))\$") for i = major]
    else
        majorText = ["$(round(Int64,i))" for i = major]
    end

    return major, majorText

end

function getLogTicks(x, minmax)
    minx, maxx =  minmax
    major_minor_limit = 6
    minor_text_limit  = 8
    min               = minx <= 0 ? minimum(x) : ceil(log10(minx))
    max               = floor(log10(maxx))
    major             = exp10.(min:max)
    if Plots.backend() ∉ [Plots.GRBackend(), Plots.PlotlyBackend()]
        majorText = [latexstring("\$10^{$(round(Int64,i))}\$") for i = min:max]
    else
        majorText = ["10^{$(round(Int64,i))}" for i = min:max]
    end
    if max - min < major_minor_limit
        minor     = [j*exp10(i) for i = (min-1):(max+1) for j = 2:9]
        if Plots.backend() ∉ [Plots.GRBackend(), Plots.PlotlyBackend()]
            minorText = [latexstring("\$$j\\cdot10^{$(round(Int64,i))}\$") for i = (min-1):(max+1) for j = 2:9]
        else
            minorText = ["$j*10^{$(round(Int64,i))}" for i = (min-1):(max+1) for j = 2:9]
        end

        ind       = findall(minx .<= minor .<= maxx)
        minor     = minor[ind]
        minorText = minorText[ind]
        if length(minor) > minor_text_limit
            minorText = [" " for t in minorText]#fill!(minorText, L" ")
        end
        perm = sortperm([major; minor])
        return [major; minor][perm], [majorText; minorText][perm]

    else
        return major, majorText
    end
end


@userplot Lsimplot

"""
    fig = lsimplot(sys::LTISystem, u, t; x0=0, method)
    lsimplot(LTISystem[sys1, sys2...], u, t; x0, method)

Calculate the time response of the `LTISystem`(s) to input `u`. If `x0` is
not specified, a zero vector is used.

Continuous time systems are discretized before simulation. By default, the
method is chosen based on the smoothness of the input signal. Optionally, the
`method` parameter can be specified as either `:zoh` or `:foh`.
"""
lsimplot

@recipe function lsimplot(p::Lsimplot; method=nothing)
    if length(p.args) < 3
        error("Wrong number of arguments")
    end
    systems,u,t = p.args[1:3]

    if !isa(systems,AbstractArray)
        systems = [systems]
    end
    if method == nothing
        method = _issmooth(u) ? :foh : :zoh
    end
    if !_same_io_dims(systems...)
        error("All systems must have the same input/output dimensions")
    end
    ny, nu = size(systems[1])
    layout --> (ny,1)
    s2i(i,j) = LinearIndices((ny,1))[j,i]
    for (si,s) in enumerate(systems)
        s = systems[si]
        y, t = lsim(s, p.args[2:end]...)
        seriestype := iscontinuous(s) ? :path : :steppost
        for i=1:ny
            ytext = (ny > 1) ? "Amplitude to: y($i)" : "Amplitude"
            @series begin
                xguide  --> "Time (s)"
                yguide  --> ytext
                title   --> "System Response"
                subplot --> s2i(1,i)
                label     --> "\$G_{$(si)}\$"
                t,  y[:, i]
            end
        end
    end
end

@userplot Stepplot
@userplot Impulseplot
"""
`stepeplot(sys[, Tf]; kwargs...)`` or `stepplot(sys[, t]; kwargs...)``
Plot step response of  `sys` until final time `Tf` or at time points in the vector `t`.
If not defined, suitable values are chosen based on `sys`.
See also [`step`](@ref)

`kwargs` is sent as argument to Plots.plot.
"""
stepplot

"""
    `impulseplot(sys[, Tf]; kwargs...)`` or `impulseplot(sys[, t]; kwargs...)``
Plot impulse response of `sys` until final time `Tf` or at time points in the vector `t`.
If not defined, suitable values are chosen based on `sys`.
See also [`impulse`](@ref)

`kwargs` is sent as argument to Plots.plot.
"""
impulseplot

for (func, title, typ) = ((step, "Step Response", Stepplot), (impulse, "Impulse Response", Impulseplot))
    funcname = Symbol(func,"plot")

    @recipe function f(p::typ)
        systems = p.args[1]
        if !isa(systems, AbstractArray)
            systems = [systems]
        end
        if !_same_io_dims(systems...)
            error("All systems must have the same input/output dimensions")
        end
        ny, nu = size(systems[1])
        layout --> (ny,nu)
        titles = fill("", 1, ny*nu)
        title --> titles
        s2i(i,j) = LinearIndices((ny,nu))[i,j]
        for (si,s) in enumerate(systems)
            y,t = func(s, p.args[2:end]...)
            for i=1:ny
                for j=1:nu
                    ydata = reshape(y[:, i, j], size(t, 1))
                    style = iscontinuous(s) ? :path : :steppost
                    ttext = (nu > 1 && i==1) ? title*" from: u($j) " : title
                    titles[s2i(i,j)] = ttext
                    ytext = (ny > 1 && j==1) ? "Amplitude to: y($i)" : "Amplitude"
                    @series begin
                        seriestype --> style
                        xguide --> "Time (s)"
                        yguide --> ytext
                        subplot --> s2i(i,j)
                        label --> "\$G_{$(si)}\$"
                        t, ydata
                    end
                end
            end
        end
    end

end

"""
    _processfreqplot(plottype, system::LTISystem, [w])
    _processfreqplot(plottype, system::AbstractVector{<:LTISystem}, [w])

    Calculate default frequency vector and put system in array of not already array.
    `plottype` is one of `Val{:bode}, Val{:nyquist}, ...`
    for which `_default_freq_vector` is defined.
    Check that system dimensions are compatible.
"""
_processfreqplot(plottype, system::LTISystem, args...) =
    _processfreqplot(plottype, [system], args...)
# Catch when system is not vector, with and without frequency input

# Cantch correct form
function _processfreqplot(plottype, systems::AbstractVector{<:LTISystem},
            w = _default_freq_vector(systems, plottype))

    if !_same_io_dims(systems...)
        error("All systems must have the same input/output dimensions")
    end
    return systems, w
end


@userplot Bodeplot
## FREQUENCY PLOTS ##
"""
    fig = bodeplot(sys, args...)
    bodeplot(LTISystem[sys1, sys2...], args...; plotphase=true, kwargs...)

Create a Bode plot of the `LTISystem`(s). A frequency vector `w` can be
optionally provided. To change the Magnitude scale see `setPlotScale(str)`
                                            
If `hz=true`, the plot x-axis will be displayed in Hertz, the input frequency vector is still treated as rad/s.

`kwargs` is sent as argument to Plots.plot.
"""
bodeplot

@recipe function bodeplot(p::Bodeplot; plotphase=true, ylimsphase=(), unwrap=true, hz=false)
    systems, w = _processfreqplot(Val{:bode}(), p.args...)
    ws = (hz ? 1/(2π) : 1) .* w
    ny, nu = size(systems[1])
    s2i(i,j) = LinearIndices((nu,(plotphase ? 2 : 1)*ny))[j,i]
    layout --> ((plotphase ? 2 : 1)*ny,nu)
    nw = length(w)
    xticks --> getLogTicks(ws, getlims(:xlims, plotattributes, ws))
    grid   --> true

    for (si,s) = enumerate(systems)
        mag, phase = bode(s, w)[1:2]
        if _PlotScale == "dB" # Set by setPlotScale(str) globally
            mag = 20*log10.(mag)
        end

        group_ind = 0
        xlab = plotphase ? "" : (hz ? "Frequency [Hz]" : "Frequency [rad/s]")
        for j=1:nu
            for i=1:ny
                group_ind += 1
                magdata = vec(mag[:, i, j])
                if all(magdata .== -Inf)
                    # 0 system, don't plot anything
                    continue
                end
                phasedata = vec(phase[:, i, j])
                @series begin
                    yscale    --> _PlotScaleFunc
                    xscale    --> :log10
                    if _PlotScale != "dB"
                        yticks    --> getLogTicks(magdata, getlims(:ylims, plotattributes, magdata))
                    end
                    xguide    --> xlab
                    yguide    --> "Magnitude $_PlotScaleStr"
                    subplot   --> s2i((plotphase ? (2i-1) : i),j)
                    title     --> "Bode plot from: u($j)"
                    label     --> "\$G_{$(si)}\$"
                    group     --> group_ind
                    ws, magdata
                end
                plotphase || continue

                @series begin
                    xscale    --> :log10
                    ylims      := ylimsphase
                    yguide    --> "Phase (deg)"
                    subplot   --> s2i(2i,j)
                    xguide    --> (hz ? "Frequency [Hz]" : "Frequency [rad/s]")
                    label     --> "\$G_{$(si)}\$"
                    group     --> group_ind
                    ws, unwrap ? ControlSystems.unwrap(phasedata.*(pi/180)).*(180/pi) : phasedata
                end

            end
        end
    end
end

@recipe function f(::Type{Val{:bodemag}}, x, y, z)
    w = x
    magdata = y
    seriestype := :path
    primary := false
    @series begin
        grid   --> true
        yscale --> :log10
        xscale --> :log10
        yguide --> "Magnitude"
        xticks --> getLogTicks(w,  getlims(:xlims, plotattributes, w))
        yticks --> getLogTicks(magdata,  getlims(:ylims, plotattributes, magdata))
        x := w; y := magdata
        ()
    end
    x := []
    y := []
    ()
end
@recipe function f(::Type{Val{:bodephase}}, x, y, z)
    w = x
    phasedata = y
    seriestype := :path
    primary := false
    @series begin
        grid   --> true
        xscale --> :log10
        yguide --> "Phase (deg)"
        xguide --> "Frequency (rad/s)"
        xticks --> getLogTicks(w, getlims(:xlims, plotattributes, w))
        x := w; y := phasedata
        ()
    end
    x := []
    y := []
    ()
end



@userplot Nyquistplot
"""
    fig = nyquistplot(sys; gaincircle=false, Ms = 1.5, kwargs...)
    nyquistplot(LTISystem[sys1, sys2...]; gaincircle=false, kwargs...)

Create a Nyquist plot of the `LTISystem`(s). A frequency vector `w` can be
optionally provided.

`gaincircle` plots the circle corresponding to |T(iω)| = 1, where `T` is
the complementary sensitivity function.
                                            
`Ms` denotes a maximum allowed value of the sensitivity function, a circle around -1 will be drawn with `1/Ms` radius. `Ms` can be supplied as a number or a vector of numbers. A design staying outside such a circle has a phase margin of at least `2asin(1/(2Ms))` rad and a gain margin of at least `Ms/(Ms-1)`, which for Ms = 1.5 yields `ϕₘ > 38.9°` and `gₘ > 3`.

`kwargs` is sent as argument to plot.
"""
nyquistplot
<<<<<<< HEAD
@recipe function nyquistplot(p::Nyquistplot; gaincircles=true, Ms = 2)
=======
@recipe function nyquistplot(p::Nyquistplot; gaincircle=false, Ms = 1.5)
>>>>>>> a84a3faa
    systems, w = _processfreqplot(Val{:nyquist}(), p.args...)
    ny, nu = size(systems[1])
    nw = length(w)
    layout --> (ny,nu)
    framestyle --> :zerolines
<<<<<<< HEAD
    s2i(i,j) = LinearIndices((ny,nu))[j,i]
    # Ensure that `axes` is always a matrix of handles
=======
    s2i(i,j) = LinearIndices((nu,ny))[j,i]
    v = range(0, stop=2π, length=100)
    S,C = sin.(v),cos.(v)
>>>>>>> a84a3faa
    for (si,s) = enumerate(systems)
        re_resp, im_resp = nyquist(s, w)[1:2]
        for j=1:nu
            for i=1:ny
                redata = re_resp[:, i, j]
                imdata = im_resp[:, i, j]
                @series begin
                    ylims --> (min(max(-20,minimum(imdata)),-1), max(min(20,maximum(imdata)),1))
                    xlims --> (min(max(-20,minimum(redata)),-1), max(min(20,maximum(redata)),1))
                    title --> "Nyquist plot from: u($j)"
                    yguide --> "To: y($i)"
                    subplot --> s2i(i,j)
                    label --> "\$G_{$(si)}\$"
                    hover --> [Printf.@sprintf("ω = %.3f", w) for w in w]
                    (redata, imdata)
                end
                # Plot rings
                if si == length(systems)
                    @series begin
                        subplot --> s2i(i,j)
                        primary := false
<<<<<<< HEAD
                        linestyle := :dash
                        linecolor := :gray
                        seriestype := :path
                        markershape := :none
                        ((1/Ms).*(C.-2),(1/Ms).*S)
                    end
                    @series begin
                        primary := false
                        linestyle := :dash
                        linecolor := :gray
                        seriestype := :path
                        markershape := :none
                        (C,S)
=======
                        seriescolor := :red
                        markershape := :cross
                        seriesstyle := :scatter
                        [-1], [0]
                    end
                    for Ms in Ms
                        @series begin
                            subplot --> s2i(i,j)
                            primary := false
                            linestyle := :dash
                            linecolor := :gray
                            seriestype := :path
                            markershape := :none
                            label := "Ms = $(round(Ms, digits=2))"
                            ((1/Ms).*(C.-Ms),(1/Ms).*S)
                        end
                    end
                    if gaincircle
                        @series begin
                            subplot --> s2i(i,j)
                            primary := false
                            linestyle := :dash
                            linecolor := :gray
                            seriestype := :path
                            markershape := :none
                            (C,S)
                        end
>>>>>>> a84a3faa
                    end
                end
                
            end
        end
    end


end


@userplot Nicholsplot

"""
fig = `nicholsplot{T<:LTISystem}(systems::Vector{T}, w::AbstractVector; kwargs...)`

Create a Nichols plot of the `LTISystem`(s). A frequency vector `w` can be
optionally provided.

Keyword arguments:
```
text = true
Gains = [12, 6, 3, 1, 0.5, -0.5, -1, -3, -6, -10, -20, -40, -60]
pInc = 30
sat = 0.4
val = 0.85
fontsize = 10
```

`pInc` determines the increment in degrees between phase lines.

`sat` ∈ [0,1] determines the saturation of the gain lines

`val` ∈ [0,1] determines the brightness of the gain lines

Additional keyword arguments are sent to the function plotting the systems and can be
used to specify colors, line styles etc. using regular Plots.jl syntax

This function is based on code subject to the two-clause BSD licence
Copyright 2011 Will Robertson
Copyright 2011 Philipp Allgeuer

"""
nicholsplot
@recipe function nicholsplot(p::Nicholsplot;
    text     = true,
    Gains    = [12, 6, 3, 1, 0.5, -0.5, -1, -3, -6, -10, -20, -40, -60],
    pInc     = 30,
    sat      = 0.4,
    val      = 0.85,
    fontsize = 10)

    systems, w = _processfreqplot(Val{:nyquist}(), p.args...)
    ny, nu = size(systems[1])

    if isdiscrete(systems[1])
        w_nyquist = 2π/systems[1].Ts
        w = w[w.<= w_nyquist]
    end
    nw = length(w)

    # Gain circle functions
    angle(x)        = unwrap(atan.(imag.(x),real.(x)))
    RadM(m)         = @. abs(m/(m^2-1))
    CentreM(m)      = @. m^2/(1-m^2)
    Ny(mdb,t)       = @. CentreM(10^(mdb/20))+RadM(10^(mdb/20)).*(cosd(t)+im.*sind(t))
    Niϕ(mdb,t)      = @. rad2deg((angle(Ny(mdb,t))))
    Ni_Ga(mdb,t)    = @. 20 * log10(abs(Ny(mdb,t)))

    # Phase circle functions
    Radϕ(ϕ)         = @. 1 / (2 * abs(sind(ϕ)))
    Nyℜ(ϕ,t)        = @. -0.5+Radϕ(ϕ)*cosd(t+mod(ϕ,180)-90)
    Nyℑ(ϕ,t)        = @. 1 / (2 .* tand(ϕ))+Radϕ(ϕ)*sind(t+mod(ϕ,180)-90)
    Niϕϕ(ϕ,t)       = @. rad2deg((angle(Nyℜ(ϕ,t)+im*Nyℑ(ϕ,t))))+360*(round(ϕ/360,RoundToZero)+(0t<0))
    Ni_Gaϕ(ϕ,t)     = @. 20 * log10(abs(Nyℜ(ϕ,t)+im*Nyℑ(ϕ,t)))
    Ni_La(ϕ)        = @. 0.090*10^(ϕ/60)
    getColor(mdb)   = convert(Colors.RGB,Colors.HSV(360*((mdb-minimum(Gains))/(maximum(Gains)-minimum(Gains)))^1.5,sat,val))

    megaangles      = vcat(map(s -> 180/π*angle(vec(freqresp(s, w))), systems)...)
    filter!(x-> !isnan(x), megaangles)
    extremeangles = extrema(megaangles)
    extremeangles = floor(extremeangles[1]/180)*180, ceil(extremeangles[2]/180)*180
    PCyc            = Set{Int}(floor.(Int,megaangles/360)) |> collect |> sort
    # PCyc            = extremeangles[1]:pInc:extremeangles[2]

    # yticks := (Float64[],String[])
    yguide --> "Open-loop gain [dB]"
    xguide --> "Open-loop phase [deg]"

    #  Gain circles
    for k=Gains
        ϕVals   =Niϕ(k,-180:1:180)
        GVals   =Ni_Ga(k,-180:1:180)
        for l in PCyc
            @series begin
                linewidth := 1
                linecolor := getColor(k)
                grid --> false
                if text
                    offset  = (l+1)
                    TextX   = Niϕ(k,210) .+offset
                    TextY   = Ni_Ga(k,210)
                    annotations := (TextX,TextY,Plots.text("$(string(k)) dB",fontsize))
                end
                ϕVals .+ 360(l+1),GVals
            end
        end
    end

    #  Phase circles
    PCycbottom = (PCyc[1] < 0 ? PCyc[1]*360 : (PCyc[1]-1)*360)
    PCyctop = (PCyc[end] < 0 ? (PCyc[end]+1)*360 : (PCyc[end])*360)

    Phi=(PCycbottom):pInc:(PCyctop)
    T1 = 10.0 .^range(-4,stop=log10(180), length=300)
    T2 = [T1; 360 .- reverse(T1,dims=1)]

    for k=(Phi .+ 180)
        if abs(sind(k))<1e-3
            @series begin
                linewidth := 1
                linecolor := Colors.RGB(0.75*[1, 1, 1]...)
                [k,k],[-110,25]
            end
            if cosd(5)>0
                TextX=k
                TextY=1
            else
                TextX=k
                TextY=-46.5
            end
        else
            @series begin
                linewidth := 1
                linecolor := Colors.RGB(0.75*[1,1,1]...)
                Niϕϕ(k,T2),Ni_Gaϕ(k,T2)
            end
            Offset=k-180*floor(Int,k/180);
            if sign(sind(k))==1
                TextX=Niϕϕ(k,Ni_La(180-Offset))
                TextY=Ni_Gaϕ(k,Ni_La(180-Offset))
            else
                TextX=Niϕϕ(k,-Ni_La(Offset))+360
                TextY=Ni_Gaϕ(k,-Ni_La(Offset))
            end
        end
        TextX
        annotations := (TextX,TextY,Plots.text("$(string(k))°",fontsize))

        title --> "Nichols chart"
        grid --> false
        legend --> false
        xguide --> "Phase [deg]"
        yguide --> "Magnitude [dB]"

    end

    extremas = extrema(Gains)
    # colors = [:blue, :cyan, :green, :yellow, :orange, :red, :magenta]
    for (sysi,s) = enumerate(systems)
        ℜresp, ℑresp        = nyquist(s, w)[1:2]
        ℜdata               = dropdims(ℜresp, dims=(2,3))
        ℑdata               = dropdims(ℑresp, dims=(2,3))
        mag                 = 20*log10.(sqrt.(ℜdata.^2 + ℑdata.^2))
        angles              = 180/π*angle(im*ℑdata.+ℜdata)
        extremas = extrema([extremas..., extrema(mag)...])
        @series begin
            linewidth --> 2
            hover --> [Printf.@sprintf("ω = %.3f", w) for w in w]
            angles, mag
        end
    end
    ylims --> extremas
    xlims --> extrema(PCyc*360)
    nothing

end

@userplot Sigmaplot
"""
    sigmaplot(sys, args...)
    sigmaplot(LTISystem[sys1, sys2...], args...)

Plot the singular values of the frequency response of the `LTISystem`(s). A
frequency vector `w` can be optionally provided.

`kwargs` is sent as argument to Plots.plot.
"""
sigmaplot
@recipe function sigmaplot(p::Sigmaplot)
    systems, w = _processfreqplot(Val{:sigma}(), p.args...)
    ny, nu = size(systems[1])
    nw = length(w)
    title --> "Sigma Plot"
    xguide --> "Frequency (rad/s)",
    yguide --> "Singular Values $_PlotScaleStr"
    for (si, s) in enumerate(systems)
        sv = sigma(s, w)[1]
        if _PlotScale == "dB"
            sv = 20*log10.(sv)
        end
        for i in 1:size(sv, 2)
            @series begin
                xscale --> :log10
                yscale --> _PlotScaleFunc
                seriescolor --> si
                w, sv[:, i]
            end
        end
    end
end

"""
    fig = marginplot(sys::LTISystem [,w::AbstractVector];  kwargs...)
    marginplot(sys::Vector{LTISystem}, w::AbstractVector;  kwargs...)

Plot all the amplitude and phase margins of the system(s) `sys`.
A frequency vector `w` can be optionally provided.

`kwargs` is sent as argument to Plots.plot.
"""
function marginplot(systems::Union{AbstractVector{T},T}, args...; kwargs...) where T<:LTISystem
    systems, w = _processfreqplot(Val{:bode}(), systems, args...)
    ny, nu = size(systems[1])
    fig = bodeplot(systems, w; kwargs...)
    s2i(i,j) = LinearIndices((ny,2nu))[j,i]
    titles = Array{AbstractString}(undef, nu,ny,2,2)
    titles[:,:,1,1] .= "Gm: "
    titles[:,:,2,1] .= "Pm: "
    titles[:,:,1,2] .= "Wgm: "
    titles[:,:,2,2] .= "Wpm: "
    for (si, s) in enumerate(systems)
        for j=1:nu
            for i=1:ny
                wgm, gm, wpm, pm, fullPhase = sisomargin(s[i,j],w, full=true, allMargins=true)
                # Let's be reasonable, only plot 5 smallest gain margins
                if length(gm) > 5
                    @warn "Only showing smallest 5 out of $(length(gm)) gain margins"
                    idx = sortperm(gm)
                    wgm = wgm[idx[1:5]]
                    gm = gm[idx[1:5]]
                end
                # Let's be reasonable, only plot 5 smallest phase margins
                if length(pm) > 5
                    @warn "Only showing \"smallest\" 5 out of $(length(pm)) phase margins"
                    idx = sortperm(pm)
                    wgm = wpm[idx[1:5]]
                    gm = pm[idx[1:5]]
                end
                if _PlotScale == "dB"
                    mag = 20 .* log10.(1 ./ gm)
                    oneLine = 0
                else
                    mag = 1 ./ gm
                    oneLine = 1
                end
                for k=1:length(wgm)
                    #Plot gain margins
                    Plots.plot!(fig, [wgm[k];wgm[k]], [1;mag[k]]; lab="", subplot=s2i(2i-1,j), group=si)
                end
                #Plot gain line at 1
                Plots.plot!(fig, [w[1],w[end]], [oneLine,oneLine], l=:dash, c=:gray, lab="", subplot=s2i(2i-1,j))
                titles[j,i,1,1] *= "["*join([Printf.@sprintf("%2.2f",v) for v in gm],", ")*"] "
                titles[j,i,1,2] *= "["*join([Printf.@sprintf("%2.2f",v) for v in wgm],", ")*"] "
                for k=1:length(wpm)
                    #Plot the phase margins
                    Plots.plot!(fig, [wpm[k];wpm[k]],[fullPhase[k];fullPhase[k]-pm[k]]; lab="", subplot=s2i(2i,j))
                    #Plot the line at 360*k
                    Plots.plot!(fig, [w[1],w[end]],(fullPhase[k]-pm[k])*ones(2); l=:dash, c=:gray, lab="", subplot=s2i(2i,j))
                end
                titles[j,i,2,1] *=  "["*join([Printf.@sprintf("%2.2f",v) for v in pm],", ")*"] "
                titles[j,i,2,2] *=  "["*join([Printf.@sprintf("%2.2f",v) for v in wpm],", ")*"] "
            end
        end
    end
    for j = 1:nu
        for i = 1:ny
            Plots.title!(fig, titles[j,i,1,1]*" "*titles[j,i,1,2], subplot=s2i(2i-1,j))
            Plots.title!(fig, titles[j,i,2,1]*" "*titles[j,i,2,2], subplot=s2i(2i,j))
        end
    end
    return fig
end

# HELPERS:

function _same_io_dims(systems::LTISystem...)
    sizes = map(size, systems)
    return all(s -> s == sizes[1], sizes)
end

function _default_time_data(systems::Vector{T}) where T<:LTISystem
    sample_times = [_default_dt(i) for i in systems]
    tfinal = 100*maximum(sample_times)
    return sample_times, tfinal
end
_default_time_data(sys::LTISystem) = _default_time_data(LTISystem[sys])


@userplot Pzmap
"""
    fig = pzmap(fig, system, args...; kwargs...)

Create a pole-zero map of the `LTISystem`(s) in figure `fig`, `args` and `kwargs` will be sent to the `scatter` plot command.
"""
pzmap
@recipe function pzmap(p::Pzmap)
    systems = p.args[1]
    if systems[1].nu + systems[1].ny > 2
        @warn("pzmap currently only supports SISO systems. Only transfer function from u₁ to y₁ will be shown")
    end
    seriestype := :scatter
    framestyle --> :zerolines
    title --> "Pole-zero map"
    legend --> false
    for (i, system) in enumerate(systems)
        p = pole(system)
        z = tzero(system)
        if !isempty(z)
            @series begin
                group --> i
                markershape --> :c
                markersize --> 15.
                markeralpha --> 0.5
                real(z),imag(z)
            end
        end
        if !isempty(p)
            @series begin
                group --> i
                markershape --> :xcross
                markersize --> 15.
                markeralpha --> 0.5
                real(p),imag(p)
            end
        end

        if isdiscrete(system)
            v = range(0,stop=2π,length=100)
            S,C = sin.(v),cos.(v)
            @series begin
                linestyle --> :dash
                linecolor := :black
                grid --> true
                C,S
            end
        end
    end
end
pzmap(sys::LTISystem; kwargs...) = pzmap([sys]; kwargs...)
pzmap!(sys::LTISystem; kwargs...) = pzmap!([sys]; kwargs...)

"""
    fig = gangoffourplot(P::LTISystem, C::LTISystem; minimal=true, plotphase=false, kwargs...)
    gangoffourplot(P::Union{Vector, LTISystem}, C::Vector; minimal=true, plotphase=false, kwargs...)

Gang-of-Four plot. `kwargs` is sent as argument to Plots.plot.
"""
function gangoffourplot(P::Union{Vector, LTISystem}, C::Vector, args...; minimal=true, plotphase=false, kwargs...)
    # Array of (S,D,N,T)
    if P isa LTISystem # Don't broadcast over scalar (with size?)
        P = [P]
    end
    sys = gangoffour.(P,C; minimal=minimal)
    fig = bodeplot([[sys[i][1] sys[i][2]; sys[i][3] sys[i][4]] for i = 1:length(C)], args..., plotphase=plotphase; kwargs...)
    hline!([1 1 1 1], l=(:black, :dash), primary=false)
    titles = fill("", 1, plotphase ? 8 : 4)
    # Empty titles on phase
    titleIdx = plotphase ? [1,2,5,6] : [1,2,3,4]
    titles[titleIdx] = ["S = 1/(1+PC)", "D = P/(1+PC)", "N = C/(1+PC)", "T = PC/(1+PC)"]
    Plots.plot!(fig, title = titles)
    return fig
end


function gangoffourplot(P::LTISystem,C::LTISystem, args...; plotphase=false, kwargs...)
    gangoffourplot(P,[C], args...; plotphase=plotphase, kwargs...)
end<|MERGE_RESOLUTION|>--- conflicted
+++ resolved
@@ -281,8 +281,9 @@
             mag = 20*log10.(mag)
         end
 
+
+        xlab = plotphase ? "" : (hz ? "Frequency [Hz]" : "Frequency [rad/s]")
         group_ind = 0
-        xlab = plotphase ? "" : (hz ? "Frequency [Hz]" : "Frequency [rad/s]")
         for j=1:nu
             for i=1:ny
                 group_ind += 1
@@ -293,6 +294,7 @@
                 end
                 phasedata = vec(phase[:, i, j])
                 @series begin
+                    grid      --> true
                     yscale    --> _PlotScaleFunc
                     xscale    --> :log10
                     if _PlotScale != "dB"
@@ -309,8 +311,10 @@
                 plotphase || continue
 
                 @series begin
+                    grid      --> true
                     xscale    --> :log10
                     ylims      := ylimsphase
+                    yticks    --> getPhaseTicks(phasedata, getlims(:ylims, plotattributes, phasedata))
                     yguide    --> "Phase (deg)"
                     subplot   --> s2i(2i,j)
                     xguide    --> (hz ? "Frequency [Hz]" : "Frequency [rad/s]")
@@ -380,24 +384,15 @@
 `kwargs` is sent as argument to plot.
 """
 nyquistplot
-<<<<<<< HEAD
-@recipe function nyquistplot(p::Nyquistplot; gaincircles=true, Ms = 2)
-=======
 @recipe function nyquistplot(p::Nyquistplot; gaincircle=false, Ms = 1.5)
->>>>>>> a84a3faa
     systems, w = _processfreqplot(Val{:nyquist}(), p.args...)
     ny, nu = size(systems[1])
     nw = length(w)
     layout --> (ny,nu)
     framestyle --> :zerolines
-<<<<<<< HEAD
-    s2i(i,j) = LinearIndices((ny,nu))[j,i]
-    # Ensure that `axes` is always a matrix of handles
-=======
     s2i(i,j) = LinearIndices((nu,ny))[j,i]
     v = range(0, stop=2π, length=100)
     S,C = sin.(v),cos.(v)
->>>>>>> a84a3faa
     for (si,s) = enumerate(systems)
         re_resp, im_resp = nyquist(s, w)[1:2]
         for j=1:nu
@@ -419,21 +414,6 @@
                     @series begin
                         subplot --> s2i(i,j)
                         primary := false
-<<<<<<< HEAD
-                        linestyle := :dash
-                        linecolor := :gray
-                        seriestype := :path
-                        markershape := :none
-                        ((1/Ms).*(C.-2),(1/Ms).*S)
-                    end
-                    @series begin
-                        primary := false
-                        linestyle := :dash
-                        linecolor := :gray
-                        seriestype := :path
-                        markershape := :none
-                        (C,S)
-=======
                         seriescolor := :red
                         markershape := :cross
                         seriesstyle := :scatter
@@ -461,15 +441,12 @@
                             markershape := :none
                             (C,S)
                         end
->>>>>>> a84a3faa
                     end
                 end
                 
             end
         end
     end
-
-
 end
 
 
