RealOrComplex = Union{Real,Complex}

## User should just use TransferFunction
immutable SisoZpk <: SisoTf
    z::Vector{Complex{Float64}}
    p::Vector{Complex{Float64}}
    k::Float64
    function SisoZpk(z::Vector{Complex{Float64}}, p::Vector{Complex{Float64}}, k::Float64)
        if k == zero(k)
            p = []
            z = []
        end
        new(z, p, k)
    end
end

SisoZpk{T<:RealOrComplex,S<:RealOrComplex}(z::AbstractArray{T}, p::AbstractArray{S}, k::Real) = SisoZpk(Complex128[z...], Complex128[p...], Float64(k))

# Taking care of empty vectors being of type Any
function SisoZpk(z::AbstractArray, p::AbstractArray, k::Real)
    if length(z) > 0
        if !(eltype(z) <: RealOrComplex)
            error("Zeros must be real or complex")
        end
    else
        z = Array(Float64,0)
    end
    if length(p) > 0
        if !(eltype(p) <: RealOrComplex)
            error("poles must be real or complex")
        end
    else
        p = Array(Float64,0)
    end
    SisoZpk(z, p, k)
end

function minreal(sys::SisoZpk, eps::Real)
    newZ = copy(sys.z)
    newP = Vector{Complex{Float64}}()
    doubles = Vector{Int64}()
    newZ = copy(sys.z)
    for  p in sys.p
        if !isempty(newZ)
            val, zi = findmin(abs(p-newZ))
        else
            val = Inf #Keep looping over p, adding poles
        end
        if val < eps
            deleteat!(newZ, zi)
            continue
        else
            push!(newP, p)
        end
    end
    SisoZpk(newZ, newP, sys.k)
end

function Base.num(t::SisoZpk)
    return copy(t.z)
end

function Base.den(t::SisoZpk)
    return copy(t.p)
end

tzero(sys::SisoZpk) = num(sys)
pole(sys::SisoZpk) = den(sys)

function zp2polys(vec)
    polys = Array{Poly{Float64},1}(0)
    polesiLeft = Set(1:length(vec))
    while length(polesiLeft) > 0
        p = vec[pop!(polesiLeft)]
        if abs(imag(p)) < sqrt(eps())
            push!(polys,Poly(float([1, -real(p)])))
        else
            polesiLeftVec = [i for i in polesiLeft]
            polesTest = Complex128[vec[polesiLeftVec]...]
            val, i = findmin(abs(polesTest-conj(p)))
            val > 2*sqrt(eps()) && error("Could not find conjugate to pole")
            push!(polys,Poly(float([1, -2*real(p), real(p)^2+imag(p)^2])))
            pop!(polesiLeft,polesiLeftVec[i])
        end
    end
    polys
end

<<<<<<< HEAD
function evalfr(sys::SisoZpk, s::Number)
=======
function numpoly(G::SisoZpk)
    zpolys = zp2polys(G.z)
end

function denpoly(G::SisoZpk)
    ppolys = zp2polys(G.p)
end

function evalfr(sys::SisoRational, s::Number)
>>>>>>> 78f0dc34
    S = promote_type(typeof(s), Float64)
    den = reduce(*, (poly) -> polyval(poly, s), zp2polys(sys.p))
    if den == zero(S)
        return convert(S, Inf)
    else
        num = reduce(*, (poly) -> polyval(poly, s), zp2polys(sys.z))
        return sys.k*num/den
    end
end

function print_siso(io::IO, t::SisoZpk, var=:s)
    zpolys = zp2polys(t.z)
    ppolys = zp2polys(t.p)
    # Convert the numerator and denominator to strings
    if length(zpolys) < 2
        numstr = ( length(zpolys) == 0 ) ? "1.0" : sprint(print_poly, zpolys[1], var)
    else
        numstr = reduce(*,"",["("*sprint(print_poly, z, var)*")" for z in zpolys])
    end
    if length(ppolys) < 2
        denstr = ( length(ppolys) == 0 ) ? "1.0" : sprint(print_poly, ppolys[1], var)
    else
        denstr = reduce(*,"",["("*sprint(print_poly, p, var)*")" for p in ppolys])
    end
    # Figure out the length of the separating line
    len_num = length(numstr)
    len_den = length(denstr)
    dashcount = max(len_num, len_den)

    # Center the numerator or denominator
    if len_num < dashcount
        numstr = "$(repeat(" ", div(dashcount - len_num, 2)))$numstr"
    else
        denstr = "$(repeat(" ", div(dashcount - len_den, 2)))$denstr"
    end

    gainstr = string(t.k)
    #Add spaces to account for gain string
    numstr = " "^(length(gainstr))*numstr
    denstr = " "^(length(gainstr))*denstr
    println(io, numstr)
    println(io, gainstr*repeat("-", dashcount))
    println(io, denstr)
end

Base.promote_rule{T<:Real}(::Type{SisoZpk}, ::Type{T}) = SisoZpk
Base.convert(::Type{SisoZpk}, b::Real) = SisoZpk([], [], b)

Base.zero(::Type{SisoZpk}) = SisoZpk([],[],0.0)
Base.zero(::SisoZpk) = Base.zero(SisoZpk)

Base.length(t::SisoZpk) = max(length(t.z), length(t.p))


==(t1::SisoZpk, t2::SisoZpk) = (t1-t2).k == 0.0
function isapprox(t1::SisoZpk, t2::SisoZpk, res = sqrt(eps()))
    tdiff = t1 - t2
    isapprox(tdiff.k, 0, atol=res)
end

function +(t1::SisoZpk, t2::SisoZpk)
  numPoly = t1.k*prod(zp2polys(t1.z))*prod(zp2polys(t2.p))+t2.k*prod(zp2polys(t2.z))*prod(zp2polys(t1.p))
  z = roots(numPoly)
  if length(numPoly) > 0
      k = numPoly[1]
      p = [t1.p;t2.p]
  else
      k = 0
      p = []
  end
  SisoZpk(z,p,k)
end

+(t::SisoZpk, n::Real) = t + SisoZpk([],[],n)
+(n::Real, t::SisoZpk) = SisoZpk([],[],n) + t
.+(t::SisoZpk, n::Real) = t + n
.+(n::Real, t::SisoZpk) = t + n

-(t1::SisoZpk, t2::SisoZpk) = +(t1,-t2)
-(n::Real, t::SisoZpk) = SisoZpk([],[],n) - t
-(t::SisoZpk, n::Real) = +(t, -n)
.-(t::SisoZpk, n::Real) = -(t, n)
.-(n::Real, t::SisoZpk) = -(n, t)

-(t::SisoZpk) = SisoZpk(t.z, t.p, -t.k)

*(t1::SisoZpk, t2::SisoZpk) = SisoZpk([t1.z;t2.z], [t1.p;t2.p], t1.k*t2.k)
*(t::SisoZpk, n::Real) = SisoZpk(t.z, t.p, t.k*n)
*(n::Real, t::SisoZpk) = *(t, n)
.*(t1::SisoZpk, t2::SisoZpk) = *(t1, t2)
.*(t::SisoZpk, n::Real) = *(t, n)
.*(n::Real, t::SisoZpk) = *(t, n)

/(n::Real, t::SisoZpk) = SisoZpk(t.p, t.z, n/t.k)
/(t::SisoZpk, n::Real) = SisoZpk(t.z, t.p, t.k/n)
/(t1::SisoZpk, t2::SisoZpk) = t1*(1/t2)<|MERGE_RESOLUTION|>--- conflicted
+++ resolved
@@ -86,9 +86,6 @@
     polys
 end
 
-<<<<<<< HEAD
-function evalfr(sys::SisoZpk, s::Number)
-=======
 function numpoly(G::SisoZpk)
     zpolys = zp2polys(G.z)
 end
@@ -97,8 +94,7 @@
     ppolys = zp2polys(G.p)
 end
 
-function evalfr(sys::SisoRational, s::Number)
->>>>>>> 78f0dc34
+function evalfr(sys::SisoZpk, s::Number)
     S = promote_type(typeof(s), Float64)
     den = reduce(*, (poly) -> polyval(poly, s), zp2polys(sys.p))
     if den == zero(S)
