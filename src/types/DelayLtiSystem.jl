--- conflicted
+++ resolved
@@ -204,25 +204,21 @@
 
 The type `T` defaults to `promote_type(Float64, typeof(tau))`
 """
-<<<<<<< HEAD
-function delay(T::Type{<:Number}, tau)
-    return DelayLtiSystem(ControlSystems.ss([zero(T) one(T); one(T) zero(T)], Continuous()), [T(tau)])
-=======
+
 function delay(T::Type{<:Number}, τ)
-    return DelayLtiSystem(ControlSystems.ss([zero(T) one(T); one(T) zero(T)]), [T(τ)])
->>>>>>> fe4e627e
+    return DelayLtiSystem(ControlSystems.ss([zero(T) one(T); one(T) zero(T)], Continuous()), [T(τ)])
 end
 delay(τ::Number) = delay(promote_type(Float64,eltype(τ)), τ)
 
 
 """
-    exp(G::TransferFunction{SisoRational})
+    exp(G::TransferFunction{Continuous,SisoRational})
 
 Create a time delay of length `tau` with `exp(-τ*s)` where `s=tf("s")` and `τ` > 0.
 
 See also: [`delay`](@ref) which is arguably more conenient than this function.
 """
-function Base.exp(G::TransferFunction{<:SisoRational})
+function Base.exp(G::TransferFunction{Continuous,<:SisoRational})
     if size(G.matrix) != (1,1) && iscontinuous(G)
         error("G must be a continuous-time scalar transfer function. Consider using `delay` instead.")
     end
