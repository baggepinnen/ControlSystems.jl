--- conflicted
+++ resolved
@@ -171,28 +171,17 @@
     LQG(ss(A, B, C, D), Q1, Q2, R1, R2, qQ, qR, sysc, Le, K, M, true)
 end
 
-<<<<<<< HEAD
-Base.getindex(G::LQG, s::Symbol) = getfield(G, s)
-
-function Base.getproperty(G::LQG, s::Symbol)
-    if s ∈ (:L, :K, :Q1, :Q2, :R1, :R2, :qQ, :qR, :integrator, :P)
-=======
 @deprecate getindex(G::LQG, s::Symbol) getfield(G, s)
 
 function Base.getproperty(G::LQG, s::Symbol)
     if s ∈ (:L, :K, :Q1, :Q2, :R1, :R2, :qQ, :qR, :integrator, :P, :M)
->>>>>>> 7caf5e33
         return getfield(G, s)
     end
     s === :A && return G.P.A
     s === :B && return G.P.B
     s === :C && return G.P.C
     s === :D && return G.P.D
-<<<<<<< HEAD
-    s ∈ (:sys, :P)  && return getfield(G, :P)
-=======
     s ∈ (:sys, :P) && return getfield(G, :P)
->>>>>>> 7caf5e33
     s ∈ (:sysc, :controller) && return getfield(G, :sysc)
 
     A = G.P.A
@@ -220,34 +209,6 @@
         D = D
     end
 
-<<<<<<< HEAD
-    PC = P*sysc # Loop gain
-
-    if s ∈ [:cl, :closedloop, :ry] # Closed-loop system
-        Acl = [A-B*L B*L; zero(A) A-K*C]
-        Bcl = [B; zero(B)]
-        Ccl = [C zero(C)]
-        Bcl = Bcl/(P.C*inv(P.B*L[:,1:n]-P.A)*P.B) # B*lᵣ # Always normalized with nominal plant static gain
-        return syscl = ss(Acl,Bcl,Ccl,0)
-    elseif s ∈ (:Sin, :S) # Sensitivity function
-        return feedback(ss(Matrix{numeric_type(PC)}(I, m, m)),PC)
-    elseif s ∈ (:Tin, :T) # Complementary sensitivity function
-        return feedback(PC)
-    elseif s === :Sout # Sensitivity function, output
-        return feedback(ss(Matrix{numeric_type(sys_c)}(I, m, m)),sysc*P)
-    elseif s === :Tout # Complementary sensitivity function, output
-        return feedback(sysc*P)
-    elseif s === :PS # Load disturbance to output
-        return P*G.S
-    elseif s === :CS # Noise to control signal
-        return sysc*G.S
-    elseif s ∈ (:lt, :looptransfer, :loopgain)
-        return PC
-    elseif s ∈ (:rd, :returndifference)
-        return  ss(Matrix{numeric_type(PC)}(I, p, p)) + PC
-    elseif s ∈ (:sr, :stabilityrobustness)
-        return  ss(Matrix{numeric_type(PC)}(I, p, p)) + inv(PC)
-=======
     PC = P * sysc # Loop gain
 
     # Compensate for static gain, pp. 264 G.L.
@@ -280,7 +241,6 @@
         return ss(Matrix{numeric_type(PC)}(I, p, p)) + PC
     elseif s ∈ (:sr, :stabilityrobustness)
         return ss(Matrix{numeric_type(PC)}(I, p, p)) + inv(PC)
->>>>>>> 7caf5e33
     end
     error("The symbol $s does not have a function associated with it.")
 end
