--- conflicted
+++ resolved
@@ -1,3 +1,5 @@
+
+import Base.getindex
 
 """
     G = LQG(sys::AbstractStateSpace, Q1, Q2, R1, R2; qQ=0, qR=0, integrator=false, M = sys.C)
@@ -33,19 +35,6 @@
 Several other properties of the object are accessible as properties. The available properties are
 (some have many alternative names, separated with / )
 
-<<<<<<< HEAD
--`G.cl / G.closedloop` is the closed-loop system, including observer, from reference to output, precompensated to have static gain 1 (`u = −Lx + lᵣr`).
--`G.S / G.Sin` Input sensitivity function
--`G.T / G.Tin` Input complementary sensitivity function
--`G.Sout` Output sensitivity function
--`G.Tout` Output complementary sensitivity function
--`G.CS` The transfer function from measurement noise to control signal
--`G.DS` The transfer function from input load disturbance to output
--`G.lt / G.looptransfer / G.loopgain  =  PC`
--`G.rd / G.returndifference  =  I + PC`
--`G.sr / G.stabilityrobustness  =  I + inv(PC)`
--`G.sysc / G.controller` Returns the controller as a StateSpace-system
-=======
 - `G.cl / G.closedloop` is the closed-loop system, including observer, from reference to output, precompensated to have static gain 1 (`u = −Lx + lᵣr`).
 - `G.S / G.Sin` Input sensitivity function
 - `G.T / G.Tin` Input complementary sensitivity function
@@ -57,7 +46,6 @@
 - `G.rd / G.returndifference  =  I + PC`
 - `G.sr / G.stabilityrobustness  =  I + inv(PC)`
 - `G.sysc / G.controller` Returns the controller as a StateSpace-system
->>>>>>> 06abf03e
 
 It is also possible to access all fileds using the `G.symbol` syntax, the fields are `P,Q1,Q2,R1,R2,qQ,qR,sysc,L,K,integrator`
 
@@ -111,11 +99,7 @@
     qQ = 0,
     qR = 0,
     integrator = false,
-<<<<<<< HEAD
-    kwargs...
-=======
     kwargs...,
->>>>>>> 06abf03e
 )
     integrator ? _LQGi(sys, Q1, Q2, R1, R2, qQ, qR; kwargs...) :
     _LQG(sys, Q1, Q2, R1, R2, qQ, qR; kwargs...)
@@ -130,11 +114,7 @@
     qQ = 0,
     qR = 0,
     integrator = false,
-<<<<<<< HEAD
-    kwargs...
-=======
     kwargs...,
->>>>>>> 06abf03e
 )
     Q1 = diagm(0 => Q1)
     Q2 = diagm(0 => Q2)
@@ -144,10 +124,6 @@
     _LQG(sys, Q1, Q2, R1, R2, qQ, qR; kwargs...)
 end # (2) Dispatches to final
 
-<<<<<<< HEAD
-=======
-
->>>>>>> 06abf03e
 # This function does the actual initialization in the standard case withput integrator
 function _LQG(sys::LTISystem, Q1, Q2, R1, R2, qQ, qR; M = sys.C)
     A, B, C, D = ssdata(sys)
@@ -181,10 +157,6 @@
     Ce = [C zeros(p, m)]
     De = D
 
-<<<<<<< HEAD
-
-=======
->>>>>>> 06abf03e
     L = lqr(A, B, Q1 + qQ * C'C, Q2)
     Le = [L I]
     K = kalman(Ae, Ce, R1 + qR * Be * Be', R2)
@@ -241,15 +213,9 @@
 
     if s ∈ (:cl, :closedloop, :ry) # Closed-loop system
         # Compensate for static gain, pp. 264 G.L.
-<<<<<<< HEAD
-        dcg = P.C * ((P.B*L[:,1:n]-P.A) / P.B)
-        Acl = [A-B*L B*L; zero(A) A-K*C]
-        Bcl = [B/dcg; zero(B)]
-=======
         dcg = P.C * ((P.B * L[:, 1:n] - P.A) \ P.B)
         Acl = [A-B*L B*L; zero(A) A-K*C]
         Bcl = [B / dcg; zero(B)]
->>>>>>> 06abf03e
         Ccl = [M zero(M)]
         # rank(dcg) == size(A,1) && (Bcl = Bcl / dcg) # B*lᵣ # Always normalized with nominal plant static gain
         syscl = ss(Acl, Bcl, Ccl, 0)
@@ -280,31 +246,31 @@
 
 Base.:(==)(G1::LQG, G2::LQG) =
     G1.K == G2.K && G1.L == G2.L && G1.P == G2.P && G1.sysc == G2.sysc
-<<<<<<< HEAD
-
-=======
->>>>>>> 06abf03e
 
 
 plot(G::LQG) = gangoffourplot(G)
 
 function gangoffour(G::LQG)
-<<<<<<< HEAD
-    return G.S, G.PS, G.CS, G.T
-=======
     G.S, G.PS, G.CS, G.T
->>>>>>> 06abf03e
 end
 
 function gangoffourplot(G::LQG; kwargs...)
-    S, D, N, T = gangoffour(G)
-    f1 = sigmaplot(S, show = false, kwargs...)
-    Plots.plot!(title = "\$S = 1/(1+PC)\$")
-    f2 = sigmaplot(D, show = false, kwargs...)
-    Plots.plot!(title = "\$D = P/(1+PC)\$")
-    f3 = sigmaplot(N, show = false, kwargs...)
-    Plots.plot!(title = "\$N = C/(1+PC)\$")
-    f4 = sigmaplot(T, show = false, kwargs...)
-    Plots.plot!(title = "\$T = PC/(1+PC\$)")
-    Plots.plot(f1, f2, f3, f4)
-end+    S,D,N,T = gangoffour(G)
+    f1 = sigmaplot(S, show=false, kwargs...); Plots.plot!(title="\$S = 1/(1+PC)\$")
+    f2 = sigmaplot(D, show=false, kwargs...); Plots.plot!(title="\$D = P/(1+PC)\$")
+    f3 = sigmaplot(N, show=false, kwargs...); Plots.plot!(title="\$N = C/(1+PC)\$")
+    f4 = sigmaplot(T, show=false, kwargs...); Plots.plot!(title="\$T = PC/(1+PC\$)")
+    Plots.plot(f1,f2,f3,f4)
+end
+
+
+
+# function gangoffourplot(G::LQG, args...)
+#     S,D,N,T = gangoffour(G)
+#     fig = subplot(n=4,nc=2)
+#     Plots.plot!(fig[1,1],sigmaplot(S, args...), title="\$S = 1/(1+PC)\$")
+#     Plots.plot!(fig[1,2],sigmaplot(D, args...), title="\$D = P/(1+PC)\$")
+#     Plots.plot!(fig[2,1],sigmaplot(N, args...), title="\$N = C/(1+PC)\$")
+#     Plots.plot!(fig[2,2],sigmaplot(T, args...), title="\$T = PC/(1+PC\$)")
+#     return fig
+# end