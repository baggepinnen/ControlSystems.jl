--- conflicted
+++ resolved
@@ -4,11 +4,7 @@
 
 plotsDir = (pwd()[end-3:end] == "docs") ? "build/plots" : "docs/build/plots"
 mkdir(plotsDir)
-<<<<<<< HEAD
 Plots.gr()
-=======
-Plots.pyplot()
->>>>>>> 40d6ea6c
 
 # LQG design
 h = 0.1
@@ -20,7 +16,7 @@
 R = eye(1)
 L = dlqr(A,B,Q,R) # lqr(sys,Q,R) can also be used
 
-u(t,x)  = -L*x + 1.5(t>=2.5)# Form control law (u is a function of t and x), a constant input disturbance is affecting the system from t≧2.5 
+u(t,x)  = -L*x + 1.5(t>=2.5)# Form control law (u is a function of t and x), a constant input disturbance is affecting the system from t≧2.5
 t=0:h:5
 x0 = [1,0]
 y, t, x, uout = lsim(sys,u,t,x0)
