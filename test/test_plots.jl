# Set plot globals
ENV["PLOTS_TEST"] = "true"
ENV["GKSwstype"] = "100"

using Plots
gr()
default(show=false)

# This function show mirror that in ControlExamplePlots.jl/genplots.jl
# to make sure that the plots in these tests can be tested for accuracy
"""funcs, names = getexamples()
Get the example functions and names
"""
function getexamples()
    tf1 = tf([1],[1,1])
    tf2 = tf([1/5,2],[1,1,1])
    sys = [tf1 tf2]
    sysss = ss([-1 2; 0 1], [1 0; 1 1], [1 0; 0 1], [0.1 0; 0 -0.2])

    ws = 10.0 .^range(-2,stop=2,length=200)
    ts = 0:0.01:5
    bodegen() = begin
      setPlotScale("dB")
      bodeplot(sys,ws)
    end
    nyquistgen() = nyquistplot(sysss,ws)
    sigmagen() = sigmaplot(sysss,ws)
    #Only siso for now
    nicholsgen() = nicholsplot(tf1,ws)

<<<<<<< HEAD
    stepgen() = stepplot(sys, ts[end], ts[2]-ts[1], l=(:dash, 4))
    impulsegen() = impulseplot(sys, ts[end], ts[2]-ts[1], l=:blue)
=======
    stepgen() = stepplot(sys, ts[end], l=(:dash, 4))
    impulsegen() = impulseplot(sys, ts[end], l=:blue)
>>>>>>> 95070cde
    L = lqr(sysss.A, sysss.B, [1 0; 0 1], [1 0; 0 1])
    lsimgen() = lsimplot(sysss, (x,i)->-L*x, ts, [1;2])

    margingen() = marginplot([tf1, tf2], ws)
    gangoffourgen() = begin
      setPlotScale("log10");
      gangoffourplot(tf1, [tf(1), tf(5)])
    end
    pzmapgen() = pzmap(tf2, xlims=(-15,5))
    rlocusgen() = rlocusplot(tf2)

    refs = ["bode.png", "nyquist.png", "sigma.png", "nichols.png", "step.png",
            "impulse.png", "lsim.png", "margin.png", "gangoffour.png", "pzmap.png", "rlocus.png"]
    funcs = [bodegen, nyquistgen, sigmagen, nicholsgen, stepgen,
             impulsegen, lsimgen, margingen, gangoffourgen, pzmapgen, rlocusgen]

    funcs, refs
end


@testset "test_plots" begin
  funcs, names = getexamples()

  for i in eachindex(funcs)
    println("run_plot_$(i): $(names[i])")
    @test funcs[i]() isa Plots.Plot
  end

end<|MERGE_RESOLUTION|>--- conflicted
+++ resolved
@@ -28,13 +28,8 @@
     #Only siso for now
     nicholsgen() = nicholsplot(tf1,ws)
 
-<<<<<<< HEAD
-    stepgen() = stepplot(sys, ts[end], ts[2]-ts[1], l=(:dash, 4))
-    impulsegen() = impulseplot(sys, ts[end], ts[2]-ts[1], l=:blue)
-=======
     stepgen() = stepplot(sys, ts[end], l=(:dash, 4))
     impulsegen() = impulseplot(sys, ts[end], l=:blue)
->>>>>>> 95070cde
     L = lqr(sysss.A, sysss.B, [1 0; 0 1], [1 0; 0 1])
     lsimgen() = lsimplot(sysss, (x,i)->-L*x, ts, [1;2])
 
