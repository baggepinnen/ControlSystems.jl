@testset "test_discrete" begin

C_111 = ss([-5], [2], [3], [0])
C_212 = ss([-5 -3; 2 -9], [1; 2], [1 0; 0 1], [0; 0])
C_221 = ss([-5 -3; 2 -9], [1 0; 0 2], [1 0], [0 0])
C_222_d = ss([-5 -3; 2 -9], [1 0; 0 2], [1 0; 0 1], [1 0; 0 1])

@test c2d_x0map(ss(4*[1 0; 0 1]), 0.5, :zoh) == (ss(4*[1 0; 0 1], 0.5), zeros(0, 2))
@test c2d_x0map(ss(4*[1 0; 0 1]), 0.5, :foh) == (ss(4*[1 0; 0 1], 0.5), zeros(0, 2))
@test_tupleapprox(c2d_x0map(C_111, 0.01, :zoh),
    ss([0.951229424500714], [0.019508230199714396], [3], [0], 0.01), [1 0])
@test_tupleapprox(c2d_x0map(C_111, 0.01, :foh),
    ss([0.951229424500714], [0.01902855227625244], [3], [0.029506188017136226], 0.01),
    [1 -0.009835396005712075])
@test_tupleapprox(c2d_x0map(C_212, 0.01, :zoh),
    ss([0.9509478368863918 -0.027970882212682433; 0.018647254808454958 0.9136533272694819],
    [0.009466805409666932; 0.019219966830212765], [1 0; 0 1], [0; 0], 0.01),
    [1 0 0; 0 1 0])
@test_tupleapprox(c2d_x0map(C_212, 0.01, :foh),
    ss([0.9509478368863921 -0.027970882212682433; 0.018647254808454954 0.913653327269482],
    [0.008957940478201584; 0.018468989584974498], [1 0; 0 1], [0.004820885889482196;
    0.009738343195298675], 0.01), [1 0 -0.004820885889482196; 0 1 -0.009738343195298675])
@test_tupleapprox(c2d_x0map(C_221, 0.01, :zoh),
    ss([0.9509478368863918 -0.027970882212682433; 0.018647254808454958 0.9136533272694819],
    [0.009753161420545834 -0.0002863560108789034; 9.54520036263011e-5 0.019124514826586465],
    [1.0 0.0], [0.0 0.0], 0.01), [1 0 0 0; 0 1 0 0])
@test_tupleapprox(c2d_x0map(C_221, 0.01, :foh),
    ss([0.9509478368863921 -0.027970882212682433; 0.018647254808454954 0.913653327269482],
    [0.009511049106772921 -0.0005531086285713394; 0.00018436954285711309 0.018284620042117387],
    [1 0], [0.004917457305816479 -9.657141633428213e-5], 0.01),
    [1 0 -0.004917457305816479 9.657141633428213e-5;
    0 1 -3.219047211142736e-5 -0.009706152723187249])
@test_tupleapprox(c2d_x0map(C_222_d, 0.01, :zoh),
    ss([0.9509478368863918 -0.027970882212682433; 0.018647254808454958 0.9136533272694819],
    [0.009753161420545834 -0.0002863560108789034; 9.54520036263011e-5 0.019124514826586465],
    [1 0; 0 1], [1 0; 0 1], 0.01), [1 0 0 0; 0 1 0 0])
@test_tupleapprox(c2d_x0map(C_222_d, 0.01, :foh),
    ss([0.9509478368863921 -0.027970882212682433; 0.018647254808454954 0.913653327269482],
    [0.009511049106772921 -0.0005531086285713394; 0.00018436954285711309 0.018284620042117387],
    [1 0; 0 1], [1.0049174573058164 -9.657141633428213e-5; 3.219047211142736e-5 1.0097061527231872], 0.01),
    [1 0 -0.004917457305816479 9.657141633428213e-5; 0 1 -3.219047211142736e-5 -0.009706152723187249])

# Test c2d for transfer functions
G = tf([1, 1], [1, 3, 1])
Gd = c2d(G, 0.2)
@test Gd ≈ tf([0, 0.165883310712090, -0.135903621603238], [1.0, -1.518831946985175, 0.548811636094027], 0.2) rtol=1e-14

# Issue #391
@test c2d(tf(C_111), 0.01, :zoh) ≈ tf(c2d(C_111, 0.01, :zoh))
@test c2d(tf(C_111), 0.01, :foh) ≈ tf(c2d(C_111, 0.01, :foh))

# c2d on a zpk model should arguably return a zpk model
@test_broken typeof(c2d(zpk(G), 1)) <: TransferFunction{<:ControlSystems.SisoZpk}



# ERRORS
@test_throws MethodError c2d(ss([1], [2], [3], [4], 0.01), 0.01)   # Already discrete
@test_throws MethodError c2d(ss([1], [2], [3], [4], -1), 0.01)     # Already discrete


# d2c
@static if VERSION > v"1.4" # log(matrix) is buggy on previous versions, should be fixed in 1.4 and back-ported to 1.0.6
    @test d2c(c2d(C_111, 0.01)) ≈ C_111
    @test d2c(c2d(C_212, 0.01)) ≈ C_212
    @test d2c(c2d(C_221, 0.01)) ≈ C_221
    @test d2c(c2d(C_222_d, 0.01)) ≈ C_222_d
    @test d2c(Gd) ≈ G

    sys = ss([0 1; 0 0], [0;1], [1 0], 0)
    sysd = c2d(sys, 1)
    @test d2c(sysd) ≈ sys
end

# forward euler
<<<<<<< HEAD
@test c2d(C_111, 1, :fwdeuler)[1].A == I + C_111.A
method = :tustin
for method in (:fwdeuler, :tustin)
    @test d2c(c2d(C_111, 0.01, method)[1], method) ≈ C_111 atol = sqrt(eps())
    @test d2c(c2d(C_212, 0.01, method)[1], method) ≈ C_212 atol = sqrt(eps())
    @test d2c(c2d(C_221, 0.01, method)[1], method) ≈ C_221 atol = sqrt(eps())
    @test d2c(c2d(C_222_d, 0.01, method)[1], method) ≈ C_222_d atol = sqrt(eps())
    @test d2c(c2d(G, 0.01, method), method) ≈ G atol = sqrt(eps())
end
=======
@test c2d(C_111, 1, :fwdeuler).A == I + C_111.A
@test d2c(c2d(C_111, 0.01, :fwdeuler), :fwdeuler) ≈ C_111
@test d2c(c2d(C_212, 0.01, :fwdeuler), :fwdeuler) ≈ C_212
@test d2c(c2d(C_221, 0.01, :fwdeuler), :fwdeuler) ≈ C_221
@test d2c(c2d(C_222_d, 0.01, :fwdeuler), :fwdeuler) ≈ C_222_d
@test d2c(c2d(G, 0.01, :fwdeuler), :fwdeuler) ≈ G

>>>>>>> ee46dee6

Cd = c2d(C_111, 0.001, :fwdeuler)
t = 0:0.001:2
y,_ = step(C_111, t)
yd,_ = step(Cd, t)
@test norm(yd-y) / norm(y) < 1e-3

# dab
import DSP: conv
ζ = 0.2
ω = 1
B = [1]
A   = [1, 2ζ*ω, ω^2]
P  = tf(B,A)
# Control design
ζ0 = 0.7
ω0 = 2
Am = [1, 2ζ0*ω0, ω0^2]
Ao = conv(2Am, [1/2, 1]) # Observer polynomial, add extra pole due to the integrator
AR = [1,0] # Force the controller to contain an integrator ( 1/(s+0) )

B⁺  = [1] # The process numerator polynomial can be facored as B = B⁺B⁻ where B⁻ contains the zeros we do not want to cancel (non-minimum phase and poorly damped zeros)
B⁻  = [1]
Bm  = conv(B⁺, B⁻) # In this case, keep the entire numerator polynomial of the process

R,S,T = rstc(B⁺,B⁻,A,Bm,Am,Ao,AR) # Calculate the 2-DOF controller polynomials

Gcl = tf(conv(B,T),zpconv(A,R,B,S)) # Form the closed loop polynomial from reference to output, the closed-loop characteristic polynomial is AR + BS, the function zpconv takes care of the polynomial multiplication and makes sure the coefficient vectores are of equal length

@test ControlSystems.isstable(Gcl)

p = pole(Gcl)
# Test that all desired poles are in the closed-loop system
@test norm(minimum(abs.((pole(tf(Bm,Am)) .- sort(p, by=imag)')), dims=2)) < 1e-6
# Test that the observer poles are in the closed-loop system
@test norm(minimum(abs.((pole(tf(1,Ao)) .- sort(p, by=imag)')), dims=2)) < 1e-6


end<|MERGE_RESOLUTION|>--- conflicted
+++ resolved
@@ -73,25 +73,15 @@
 end
 
 # forward euler
-<<<<<<< HEAD
 @test c2d(C_111, 1, :fwdeuler)[1].A == I + C_111.A
 method = :tustin
 for method in (:fwdeuler, :tustin)
-    @test d2c(c2d(C_111, 0.01, method)[1], method) ≈ C_111 atol = sqrt(eps())
-    @test d2c(c2d(C_212, 0.01, method)[1], method) ≈ C_212 atol = sqrt(eps())
-    @test d2c(c2d(C_221, 0.01, method)[1], method) ≈ C_221 atol = sqrt(eps())
-    @test d2c(c2d(C_222_d, 0.01, method)[1], method) ≈ C_222_d atol = sqrt(eps())
+    @test d2c(c2d(C_111, 0.01, method), method) ≈ C_111 atol = sqrt(eps())
+    @test d2c(c2d(C_212, 0.01, method), method) ≈ C_212 atol = sqrt(eps())
+    @test d2c(c2d(C_221, 0.01, method), method) ≈ C_221 atol = sqrt(eps())
+    @test d2c(c2d(C_222_d, 0.01, method), method) ≈ C_222_d atol = sqrt(eps())
     @test d2c(c2d(G, 0.01, method), method) ≈ G atol = sqrt(eps())
 end
-=======
-@test c2d(C_111, 1, :fwdeuler).A == I + C_111.A
-@test d2c(c2d(C_111, 0.01, :fwdeuler), :fwdeuler) ≈ C_111
-@test d2c(c2d(C_212, 0.01, :fwdeuler), :fwdeuler) ≈ C_212
-@test d2c(c2d(C_221, 0.01, :fwdeuler), :fwdeuler) ≈ C_221
-@test d2c(c2d(C_222_d, 0.01, :fwdeuler), :fwdeuler) ≈ C_222_d
-@test d2c(c2d(G, 0.01, :fwdeuler), :fwdeuler) ≈ G
-
->>>>>>> ee46dee6
 
 Cd = c2d(C_111, 0.001, :fwdeuler)
 t = 0:0.001:2
