@testset "test_connections" begin
## STATE SPACE ##
# CONTINUOUS
C_111 = ss([1], [2], [3], [4])
C_211 = ss(eye_(2), [1; 2], [1 0], [0])
C_212 = ss(eye_(2), [1; 2], eye_(2), [0; 0])
C_221 = ss(eye_(2), [1 0; 0 2], [1 0], [0 0])
C_222 = ss(eye_(2), [1 0; 0 2], eye_(2), zeros(Int,2,2))
C_022 = ss(4*eye_(2))

# DISCRETE
D_111 = ss([1], [2], [3], [4], 0.005)
D_211 = ss(eye_(2), [1; 2], [1 0], [0], 0.005)
D_212 = ss(eye_(2), [1;2], eye_(2), [0; 0], 0.005)
D_221 = ss(eye_(2), [1 0; 0 2], [1 0], [0 0], 0.005)
D_222 = ss(eye_(2), [1 0; 0 2], eye_(2), zeros(Int,2,2), 0.005)
D_022 = ss(4*eye_(2), 0.005)

@test [C_111 C_221] == ss(eye_(3), [2 0 0; 0 1 0; 0 0 2], [3 1 0], [4 0 0])
@test [C_111; C_212] == ss(eye_(3), [2; 1; 2], [3 0 0; 0 1 0; 0 0 1], [4; 0; 0])
@test append(C_111, C_211) == ss(eye_(3), [2 0; 0 1; 0 2], [3 0 0; 0 1 0], [4 0; 0 0])
@test [C_022 C_222] == ss(eye_(2), [0 0 1 0; 0 0 0 2], [1 0; 0 1], [4 0 0 0; 0 4 0 0])
@test [C_022; C_222] == ss(eye_(2), [1 0; 0 2], [0 0; 0 0; 1 0; 0 1], [4 0; 0 4; 0 0; 0 0])

@test [D_111 D_221] == ss(eye_(3), [2 0 0; 0 1 0; 0 0 2], [3 1 0], [4 0 0], 0.005)
@test [D_111; D_212] == ss(eye_(3), [2; 1; 2], [3 0 0; 0 1 0; 0 0 1], [4; 0; 0], 0.005)
@test append(D_111, D_211) == ss(eye_(3), [2 0; 0 1; 0 2], [3 0 0; 0 1 0], [4 0; 0 0], 0.005)
@test [D_022 D_222] == ss(eye_(2), [0 0 1 0; 0 0 0 2], [1 0; 0 1], [4 0 0 0; 0 4 0 0], 0.005)
@test [D_022; D_222] == ss(eye_(2), [1 0; 0 2], [0 0; 0 0; 1 0; 0 1], [4 0; 0 4; 0 0; 0 0], 0.005)

@test series(C_111, C_212) == C_212*C_111
@test parallel(C_111, C_211) == C_111 + C_211

# Errors
@test_throws ErrorException [C_111 D_111]                 # Sampling time mismatch
@test_throws ErrorException [C_111; D_111]                # Sampling time mismatch
@test_throws ErrorException append(C_111, D_111)          # Sampling time mismatch
@test_throws ErrorException [C_111 C_212]                 # Dimension mismatch
@test_throws ErrorException [C_111; C_221]                # Dimension mismatch

## TRANSFER FUNCTION ##
# CONTINUOUS
Ctf_111 = tf([1, 2], [1, 5])
Ctf_211 = tf([1, 2, 3], [1, 8, 15])
Ctf_212 = tf(vecarray(2, 1, [1, 2, 3], [1, 2]), vecarray(2, 1, [1, 8, 15], [1, 8, 15]))
Ctf_221 = tf(vecarray(1, 2, [1, 2, 3], [1, 2]), vecarray(1, 2, [1, 8, 15], [1, 8, 15]))
Ctf_222 = [Ctf_221; Ctf_221]
Ctf_022 = tf(4*eye_(2))

# DISCRETE
Dtf_111 = tf([1, 2], [1, 5], 0.005)
Dtf_211 = tf([1, 2, 3], [1, 8, 15], 0.005)
Dtf_212 = tf(vecarray(2, 1, [1, 2, 3], [1, 2]), vecarray(2, 1, [1, 8, 15], [1, 8, 15]), 0.005)
Dtf_221 = tf(vecarray(1, 2, [1, 2, 3], [1, 2]), vecarray(1, 2, [1, 8, 15], [1, 8, 15]), 0.005)
Dtf_222 = [Dtf_221; Dtf_221];
Dtf_022 = tf(4*eye_(2), 0.005)

s = tf("s")
@test [Ctf_111 Ctf_221] == tf(vecarray(1, 3, [1,2], [1,2,3], [0,1,2]),
    vecarray(1, 3, [1,5], [1,8,15], [1,8,15]))
@test [Ctf_111; Ctf_212] == tf(vecarray(3, 1, [1,2], [1,2,3], [0,1,2]),
    vecarray(3, 1, [1,5], [1,8,15], [1,8,15]))
@test append(Ctf_111, Ctf_211) == tf(vecarray(2, 2, [1,2], [0], [0], [1,2,3]),
    vecarray(2, 2, [1,5], [1], [1], [1,8,15]));
@test [Ctf_022 Ctf_222] == tf(vecarray(2, 4, [4], [0], [1,2,3], [0,1,2], [0], [4], [1,2,3], [0,1,2]),
    vecarray(2, 4, [1], [1], [1,8,15], [1,8,15], [1], [1], [1,8,15], [1,8,15]))
@test [Ctf_022; Ctf_222] == tf(vecarray(4, 2, [4], [0], [0], [4], [1,2,3], [0,1,2], [1,2,3], [0,1,2]),
    vecarray(4, 2, [1], [1], [1], [1], [1,8,15], [1,8,15], [1,8,15], [1,8,15]))
@test [Ctf_022 Ctf_022] == [[tf(4) 0;0 4] 4*eye_(2)]

@test [Dtf_111 Dtf_221] == tf(vecarray(1, 3, [1,2], [1,2,3], [0,1,2]),
    vecarray(1, 3, [1,5], [1,8,15], [1,8,15]), 0.005)
@test [Dtf_111; Dtf_212] == tf(vecarray(3, 1, [1,2], [1,2,3], [0,1,2]),
    vecarray(3, 1, [1,5], [1,8,15], [1,8,15]), 0.005)
@test append(Dtf_111, Dtf_211) == tf(vecarray(2, 2, [1,2], [0], [0], [1,2,3]),
    vecarray(2, 2, [1,5], [1], [1], [1,8,15]), 0.005);
@test [Dtf_022 Dtf_222] == tf(vecarray(2, 4, [4], [0], [1,2,3], [0,1,2], [0], [4], [1,2,3], [0,1,2]),
    vecarray(2, 4, [1], [1], [1,8,15], [1,8,15], [1], [1], [1,8,15], [1,8,15]), 0.005)
@test [Dtf_022; Dtf_222] == tf(vecarray(4, 2, [4], [0], [0], [4], [1,2,3], [0,1,2], [1,2,3], [0,1,2]),
    vecarray(4, 2, [1], [1], [1], [1], [1,8,15], [1,8,15], [1,8,15], [1,8,15]), 0.005)

@test series(Ctf_111, Ctf_212) == tf(vecarray(2, 1, [1,4,7,6], [0,1,4,4]),
    vecarray(2, 1, [1,13,55,75], [1,13,55,75]));
@test parallel(Ctf_111, Ctf_211) == tf([2,17,44,45], [1,13,55,75])

# Combination tf and ss
@test [C_111 Ctf_221] == [C_111 ss(Ctf_221)]
@test [C_111; Ctf_212] == [C_111; ss(Ctf_212)]
@test append(C_111, Ctf_211) == append(C_111, ss(Ctf_211))
@test [D_111 Dtf_221] == [D_111 ss(Dtf_221)]
@test [D_111; Dtf_212] == [D_111; ss(Dtf_212)]
@test append(D_111, Dtf_211) == append(D_111, ss(Dtf_211))


# hcat and vcat for StateSpace and Matrix
A = [-1.1 -1.2; -1.3 -1.4]
B = [1 2; 3 4]
C = [5 6; 7 8]
D = [1 0; 0 1]
P = ss(A, B, C, D)
@test [P fill(2.5, 2, 1)] == ss(A, [B fill(0, 2, 1)], C, [D fill(2.5, 2, 1)])
@test [fill(2.5, 2, 1) P] == ss(A, [fill(0, 2, 1) B], C, [fill(2.5, 2, 1) D])
@test [P; fill(2.5, 1, 2)] == ss(A, B, [C; fill(0, 1, 2)], [D; fill(2.5, 1, 2)])
@test [fill(2.5, 1, 2); P] == ss(A, B, [fill(0, 1, 2); C], [fill(2.5, 1, 2); D])

# hcat and vcat for StateSpace and Number
P = ss(-1.0, 2.0, 3.0, 4.0)
@test [P 2.5] == ss(-1.0, [2.0 0.0], 3.0, [4.0 2.5])
@test [2.5 P] == ss(-1.0, [0.0 2.0], 3.0, [2.5 4.0])
@test [P; 2.5] == ss(-1.0, 2.0, [3.0; 0.0], [4.0; 2.5])
@test [2.5; P] == ss(-1.0, 2.0, [0.0; 3.0], [2.5; 4.0])

@test [2.5 P 3.5] == ss(-1.0, [0.0 2.0 0.0], 3.0, [2.5 4.0 3.5])
@test [2.5; P; 3.5] == ss(-1.0, 2.0, [0.0; 3.0; 0.0], [2.5; 4.0; 3.5])



# Combination tfRational and sisoZpk
Czpk_111 = zpk([-2],[-5],1)
Czpk_211 = zpk([-1+sqrt(2)im,-1-sqrt(2)im], [-5,-3],1)
Czpk_212 = zpk(vecarray(2, 1, [-1+sqrt(2)im,-1-sqrt(2)im], [-2]), vecarray(2, 1, [-5,-3], [-5,-3]), fill(1, 2, 1))
Czpk_221 = zpk(vecarray(1, 2, [-1+sqrt(2)im,-1-sqrt(2)im], [-2]), vecarray(1, 2, [-5,-3], [-5,-3]), fill(1, 1, 2))
Czpk_222 = [Czpk_221; Czpk_221]
Czpk_022 = [zpk([],[],4) 0; 0 zpk([],[],4)]

#Make sure that we get a vector
arr = Array{typeof(zpk(tf(1))),1}(undef, 2)
arr[1] = zpk(tf(1)); arr[2] = zpk(2);
@test [tf(1), zpk(2)] == arr
arr2 = Array{typeof(tf(1, 0.1)),1}(undef, 2)
arr2[1] = tf(1, 0.1); arr2[2] = tf(2, 0.1);
@test [tf(1, 0.1), tf(2, 0.1)] == arr2
arr3 = Array{typeof(ss(0.)),1}(undef, 3)
arr3[1] = ss(0.); arr3[2] = ss(1.); arr3[3] = ss(2.)
@test [0., zpk(1), ss(2.)] == arr3

arr4 = Array{typeof(ss(0)),1}(undef, 3)
arr4[1] = ss(0); arr4[2] = ss(1); arr4[3] = ss(2)
@test [0., zpk(1), ss(2)] == arr4

@test Czpk_111 ≈ Ctf_111
@test Czpk_211 ≈ Ctf_211
@test Czpk_212 ≈ Ctf_212
@test Czpk_221 ≈ Ctf_221
@test Czpk_222 ≈ Ctf_222
@test Czpk_022 ≈ Ctf_022

@test Czpk_222 ≈ [Ctf_221; Czpk_221]

#This might fail depending on if minreal is used or not
@test (Czpk_211+1) ≈ (Ctf_211+1)


<<<<<<< HEAD
# Concatenation of discrete system with constant
@test [D_111 1.0] == ss([1.0], [2.0 0.0], [3.0], [4.0 1.0], 0.005)
@test [1.0 D_111] == ss([1.0], [0.0 2.0], [3.0], [1.0 4.0], 0.005)
# Type and sample time
@test [D_111 1.0] isa StateSpace{Discrete{Float64},Float64,Array{Float64,2}}
@test sampletime([D_111 1.0]) == 0.005
# Continuous version
@test [C_111 1.0] == ss([1.0], [2.0 0.0], [3.0], [4.0 1.0])
@test [1.0 C_111] == ss([1.0], [0.0 2.0], [3.0], [1.0 4.0])
@test [C_111 1.0] isa StateSpace{Continuous,Float64,Array{Float64,2}}
# Concatenation of discrete system with matrix
@test [D_222 fill(1.5, 2, 2)] == [D_222 ss(fill(1.5, 2, 2),0.005)]
@test [C_222 fill(1.5, 2, 2)] == [C_222 ss(fill(1.5, 2, 2))]

# hvcat numbers (second row should be properly handled)
@test [C_111 1.5; 2 3] ==
    [C_111 ss(1.5); ss(2.0) ss(3.0)]
@test [D_111 1.5; 2 3] ==
    [D_111 ss(1.5,0.005); ss(2.0,0.005) ss(3.0,0.005)]
# hvcat matrices
@test [C_222 fill(1.5, 2, 2); fill(2, 2, 2) fill(3, 2, 2)] ==
    [C_222 ss(fill(1.5, 2, 2)); ss(fill(2, 2, 2)) ss(fill(3, 2, 2))]
@test [D_222 fill(1.5, 2, 2); fill(2, 2, 2) fill(3, 2, 2)] ==
    [D_222 ss(fill(1.5, 2, 2),0.005); ss(fill(2, 2, 2),0.005) ss(fill(3, 2, 2),0.005)]
=======


# continuous-time systems
G1 = ss(-9, [2 3], [4; 5], 0)
G2 = ss(-6, 7, 8, 0)
G3 = ss(-1, 1, 1, 1) #  Not strictly proper
K1 = ss(-1, 1, 1, 0)

# discrete-time systems
G2d = ss(-6, 7, 8, 0, 1)
G2d2 = ss(-6, 7, 8, 0, 0.5)
K1d = ss(-1, 1, 1, 0, 1)

# Basic feedback interconnections
@test feedback(K1, ss(1.0)) == ss(-2, 1, 1, 0)
@test feedback(K1, 1.0) == ss(-2, 1, 1, 0)
@test feedback(K1d, ss(1.0, 1)) == ss(-2, 1, 1, 0, 1)
@test_broken feedback(G2d, 1.0) == ss(-2, 1, 1, 0, 1)

# Check that errors for sample-time mismatc are thrown
@test_throws ErrorException feedback(G2, K1d)
@test_throws ErrorException feedback(G2d2, K1d) # Sample time mismatch

# Test general feedback interconnections
@test feedback(G1, K1, U1=[1], Y1=[1], W1=[2], Z1=[2]) == ss([-9 -2; 4 -1], [3; 0], [5 0], 0)
@test feedback(G1, K1, U1=[1], Y1=[1], W1=[1], Z1=[1]) == ss([-9 -2; 4 -1], [2; 0], [4 0], 0)
@test feedback(G1, K1, U1=[2], Y1=[2], W1=[1], Z1=[1]) == ss([-9 -3; 5 -1], [2; 0], [4 0], 0)

@test feedback(K1, G1, W1=Int[], Z1=Int[], U2=[1], Y2=[1], W2=[2], Z2=[2]) == ss([-1 -4; 2 -9], [0; 3], [0 5], 0)

# Feedback with scalar
@test feedback(G2, 1, pos_feedback=false) == ss(-62, 7, 8, 0)
@test feedback(G2, 1, pos_feedback=true) == ss(50, 7, 8, 0)
@test feedback(1, G2, pos_feedback=false) == ss(-62, 7, -8, 1)
@test feedback(1, G2, pos_feedback=true) == ss(50, 7, 8, 1)

# Feedback with scalar (including direct term)
@test feedback(G3, 0.5, pos_feedback=false) ≈ ss(-4/3, 2/3, 2/3, 2/3)
@test feedback(G3, 0.5, pos_feedback=true) == ss(0, 2, 2, 2)
@test feedback(0.5, G3, pos_feedback=false) ≈ ss(-4/3, 1/3, -1/3, 1/3)
@test feedback(0.5, G3, pos_feedback=true) ≈ ss(0, 1, 1, 1)

@test_broken feedback(G3, 1) == ss(-1.5, 0.5, 0.5, 0.5) # Old feedback method
@test feedback(G3, 1, pos_feedback=false) == ss(-1.5, 0.5, 0.5, 0.5)

# Test that errors are thrown for mismatched dimensions
@test_throws ErrorException feedback(G1, K1, U1=1:2, Y2=1)
@test_throws ErrorException feedback(G1, K1, Y2=1:2)


# Tests of linear fractional transformations (LFTs)
@test lft(G1, G2) == ss([-9 24; 35 -6], [2; 0], [4 0], 0)
@test lft(G1, G2, :l) == ss([-9 24; 35 -6], [2; 0], [4 0], 0)
@test lft(G1, G2, :u) == ss([-9 16; 28 -6], [3; 0], [5 0], 0)

@test_throws ErrorException lft(G2, G1)
@test_throws ErrorException lft(G2, G1, :l)
@test_throws ErrorException lft(G2, G1, :u)
@test_throws ErrorException lft(G1, G2, :x) # Invalid type of lft

# Redheffer star product
G4 = ss(-6, [7 8], [11; 12], 0)
@test starprod(G1, G4, 1, 1) == ss([-9 33; 35 -6], [2 0; 0 8], [4 0; 0 12], zeros(2,2))

#FIXME: Add more tests for feedback interconnections

@test_broken [D_111 1.0] # Concatenation of discrete system with constant
@test_broken [D_222 fill(1.5, 2, 2)] # Concatenation of discrete system with matrix
>>>>>>> fe4e627e

end<|MERGE_RESOLUTION|>--- conflicted
+++ resolved
@@ -151,7 +151,6 @@
 @test (Czpk_211+1) ≈ (Ctf_211+1)
 
 
-<<<<<<< HEAD
 # Concatenation of discrete system with constant
 @test [D_111 1.0] == ss([1.0], [2.0 0.0], [3.0], [4.0 1.0], 0.005)
 @test [1.0 D_111] == ss([1.0], [0.0 2.0], [3.0], [1.0 4.0], 0.005)
@@ -176,7 +175,6 @@
     [C_222 ss(fill(1.5, 2, 2)); ss(fill(2, 2, 2)) ss(fill(3, 2, 2))]
 @test [D_222 fill(1.5, 2, 2); fill(2, 2, 2) fill(3, 2, 2)] ==
     [D_222 ss(fill(1.5, 2, 2),0.005); ss(fill(2, 2, 2),0.005) ss(fill(3, 2, 2),0.005)]
-=======
 
 
 # continuous-time systems
@@ -241,10 +239,5 @@
 G4 = ss(-6, [7 8], [11; 12], 0)
 @test starprod(G1, G4, 1, 1) == ss([-9 33; 35 -6], [2 0; 0 8], [4 0; 0 12], zeros(2,2))
 
-#FIXME: Add more tests for feedback interconnections
-
-@test_broken [D_111 1.0] # Concatenation of discrete system with constant
-@test_broken [D_222 fill(1.5, 2, 2)] # Concatenation of discrete system with matrix
->>>>>>> fe4e627e
 
 end