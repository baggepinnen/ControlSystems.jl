include("framework.jl")
using CustomTest

my_tests = ["test_statespace",
            "test_transferfunction",
<<<<<<< HEAD
            "test_generalizedtf",
=======
            "test_zpk",
>>>>>>> bacd9089
            "test_analysis",
            "test_connections",
            "test_discrete",
            "test_linalg",
            "test_simplification",
            "test_freqresp"]

runtests(my_tests)<|MERGE_RESOLUTION|>--- conflicted
+++ resolved
@@ -3,11 +3,8 @@
 
 my_tests = ["test_statespace",
             "test_transferfunction",
-<<<<<<< HEAD
             "test_generalizedtf",
-=======
             "test_zpk",
->>>>>>> bacd9089
             "test_analysis",
             "test_connections",
             "test_discrete",
